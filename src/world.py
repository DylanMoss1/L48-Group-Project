<<<<<<< HEAD
import random
from typing import Dict, Any, List
from species import Species
from food import Food
import math
from pprint import pprint
from tabulate import tabulate
from termcolor import colored
import constants
from dataclasses import dataclass
from numpy.random import normal


class Location:
    """
    A class representing a location on the simulation grid. This location can store multiple Species objects and Food objects.

    Attributes
    ----------
    species_list : list(Species)
        Stores a list of all species currently in this location
    food_list : list(Food)
        Stores a list of all food currently in this location
    """

    def __init__(self) -> None:
        """
        Initialise a Location object.
        """
        self.species_list = []
        self.food_list = []

    def add_species(self, species: Species) -> None:
        """
        Add a species object to self.species_list.

        Parameters
        ----------
        species : Species
            The species object to be added to self.species_list
        """
        self.species_list.append(species)

    def add_food(self) -> None:
        """
        Add a new food object to self.food_list.
        """
        self.food_list.append(Food())

    def get_species_id_list(self) -> list[Species]:
        """
        Returns a list containing string(species.id) for each species in self.species_list.
        """
        return [str(species.id) for species in self.species_list]

    def get_food_value_list(self) -> list[Food]:
        """
        Returns a list containing string(food.value) for each food in self.food_list.
        """
        return [str(food.value) for food in self.food_list]


@dataclass
class DebugInfo:
    """
    A class containing information about how much information should be printed to the console during the program's execution.
    The default is no debug info.

    Attributes
    ----------
    period : int
        The number of days to wait before printing debug info (default is 1)
    should_display_day : bool
        Should display the current day of the simulation (default is False)
    should_display_action : bool
        Should display the number of actions taken so far that day (default is False)
    should_display_grid : bool
        Should the grid state be printed in the debug info (default is False)
    should_display_traits : bool
        Should the traits of each species be printed in the debug info (default is False)
    should_display_population : bool
        Should display the total number of living species on this given day (default is False)
    """

    period: int = 1
    should_display_day: bool = False
    should_display_action: bool = False
    should_display_grid: bool = False
    should_display_traits: bool = False
    should_display_population: bool = False


@dataclass
class LogItem:
    """
    Contains a log entries for each day of the simulation, for analysis and training emulators.

    Attributes
    ----------
    day : int
        The current day of the simulation
    num_species_alive : int
        The number of species that still live at the *start* of this day
    temperature : float
        Current temperature on this day
    probability_of_food : float
        Probability of a food being generated in any location on this day
    traits_dict : Dict[str, List[float]]
        Contains traits of all living species at the *start* of this day in the form:
        {
          "size" : [size_species_1, ..., size_species_n],
          "speed" : [speed_species_1, ..., speed_species_n],
          "vision" : [vision_species_1, ..., vision_species_n],
          "aggression" : [aggression_species_1, ..., aggression_species_n],
          "energy": [energy_species_1, ..., energy_species_n],
        }
    """

    day: int
    num_species_alive: int
    temperature: float
    probability_of_food: float
    traits_dict: Dict[str, List[float]]


class World:
    """
    A class representing the simulation world.

    Parameters
    ----------
    grid_length_size : int
        Length of each size of the simulation grid.

    Attributes
    ----------
    directions : static(list(str))
        Directions that the species can move in on the grid: ['N', 'S', 'W', 'E']
    directions_to_location_change : static(dict(str, tuple(int, int)))
        Maps directions to a location change tuple. E.g. 'N' -> (-1, 0) for 1 step up the 2D array and 0 steps to the right

    grid_length_size : int
        Length of each size of the simulation grid.
    num_inital_species : constant(int)
        Number of inital species placed onto the grid
    num_actions_per_day : constant(int)
        Number of moving and feeding actions made per day
    days : int
        Days elapsed since the start of the simulation (starts at 0)
    grid : list(list(Location))
        Stores the current state of the world. A grid_size x grid_size matrix of Location instances
    """

    directions = ["N", "S", "W", "E"]
    directions_to_location_change = {
        "N": (-1, 0),
        "S": (1, 0),
        "E": (0, 1),
        "W": (0, -1),
    }
    opposite_direction = {
        "N": "S",
        "S": "N",
        "E": "W",
        "W": "E",
    }

    def __init__(self, grid_length_size) -> None:
        """
        Initialise the World object.
        """

        self.grid_length_size = grid_length_size

        self.num_initial_species = constants.NUM_INITIAL_SPECIES_FRACTION * (
            grid_length_size**2
        )

        self.day = 0
        self.num_actions_per_day = constants.NUM_ACTIONS_PER_DAY

        self.grid = [
            [Location() for _ in range(self.grid_length_size)]
            for _ in range(self.grid_length_size)
        ]

    def set_mutation_rates(self, mutation_rates) -> None:
        """
        Set the mutation rate values of the World instance.

        Attributes
        ----------
        size_mutation_rate : int
            Mutation rate for species size: size_{t+1} = N(size_t, size_mutation_rate)
        speed_mutation_rate : int
            Mutation rate for species speed: speed_{t+1} = N(speed_t, speed_mutation_rate)
        vision_mutation_rate : int
            Mutation rate for species vision: vision_{t+1} = N(vision_t, vision_mutation_rate)
        aggression_mutation_rate : int
            Mutation rate for species aggression: aggression_{t+1} = N(aggression_t, aggression_mutation_rate)
        """

        self.size_mutation_rate = mutation_rates["size"]
        self.speed_mutation_rate = mutation_rates["speed"]
        self.vision_mutation_rate = mutation_rates["vision"]
        self.aggression_mutation_rate = mutation_rates["aggression"]
        self.mutation_rates = {
            "size": mutation_rates["size"],
            "speed": mutation_rates["speed"],
            "vision": mutation_rates["vision"],
            "aggression": mutation_rates["aggression"],
        }

    def run_simulation_loop(self, debug_info=DebugInfo(), max_days=None):
        """
        Run the World simulation until the species goes extinct.

        Parameters
        ----------
        debug_info : DebugInfo
            Determines how much information should be printed to the console during the program's execution (default is no debug info)
        max_days : optional(int)
            If not None, this is the maximum number of days the simulation can run for before being automatically terminated (default is None)

        Returns
        -------
        days_survived : int
            The number of days the species has survived until extinction
        log : list(LogItem)
            A list of log item entries (important values for emulation training: see LogItem) made throughout the simulation's execution
        """

        log = []
        is_extinct = False

        while not is_extinct:
            self.day += 1

            if max_days:
                if self.day > max_days:
                    self.day -= 1
                    break

            is_extinct, log_item = self.compute_timestep(debug_info)
            log.append(log_item)
            self.debug(debug_info)

        days_survived = self.day

        return days_survived, log

    def run(
        self, mutation_rates, debug_info=DebugInfo(), max_days=None
    ) -> (int, List[LogItem]):
        """
        Run the World simulation with given mutation rates until the species goes extinct.

        Parameters
        ----------
        mutation_rates : dict(string, int)
            Contains keys: size, speed, vision, aggression.
            With corresponding values representing the mutation rates for each trait
        debug_info : DebugInfo
            Determines how much information should be printed to the console during the program's execution (default is no debug info)
        max_days : optional(int)
            If not None, this is the maximum number of days the simulation can run for before being automatically terminated (default is None)

        Returns
        -------
        days_survived : int
            The number of days the species has survived until extinction
        log : list(LogItem)
            A list of log item entries (important values for emulation training: see LogItem) made throughout the simulation's execution
        """

        self.populate_grid()
        self.day = 0

        self.set_mutation_rates(mutation_rates)
        return self.run_simulation_loop(debug_info, max_days)

    def run_from_start_point(
        self,
        mutation_rates,
        day_start_point,
        population_start_point,
        mutation_start_point,
        debug_info=DebugInfo(),
        max_days=None,
    ) -> (int, List[LogItem]):
        """
        Run the World simulation from a start point with given mutation rates until the species goes extinct.
        The current day, population and mean + std of each mutation trait are given for the start point.

        Parameters
        ----------
        mutation_rates : dict(string, int)
            Contains keys: size, speed, vision, aggression.
            With corresponding values representing the mutation rates for each trait
        day_start_point : int
            The day in which the simulation starts from (assert that 0 <= day_start_point and day_start_point < max_days if max_days is not None)
        population_start_point : int
            The population at the simulation start point (assert that 0 <= population_start_point <= (self.grid_length_size ** 2))
        mutation_start_point : dict(string, (int, int))
            Contains keys: size, speed, vision, aggression.
            With corresponding values (mean, std) for the current mean and std of each trait
        debug_info : DebugInfo
            Determines how much information should be printed to the console during the program's execution (default is no debug info)
        max_days : optional(int)
            If not None, this is the maximum number of days the simulation can run for before being automatically terminated (default is None)

        Returns
        -------
        days_survived : int
            The number of days the species has survived until extinction
        log : list(LogItem)
            A list of log item entries (important values for emulation training: see LogItem) made throughout the simulation's execution

        Attributes
        ----------
        size_mutation_rate : int
            Mutation rate for species size: size_{t+1} = N(size_t, size_mutation_rate)
        speed_mutation_rate : int
            Mutation rate for species speed: speed_{t+1} = N(speed_t, speed_mutation_rate)
        vision_mutation_rate : int
            Mutation rate for species vision: vision_{t+1} = N(vision_t, vision_mutation_rate)
        aggression_mutation_rate : int
            Mutation rate for species aggression: aggression_{t+1} = N(aggression_t, aggression_mutation_rate)
        """

        self.populate_grid_from_start_point(
            population_start_point, mutation_start_point
        )
        self.day = day_start_point

        self.set_mutation_rates(mutation_rates)
        return self.run_simulation_loop(debug_info, max_days)

    def debug(self, debug_info) -> None:
        """
        If the current day reaches the debug_info period, pretty print the World's state according to the remaining debug_info parameters: should_display_grid and should_display_traits

        Parameters
        ----------
        debug_info : DebugInfo
            Determines how much information should be printed to the console during the program's execution (default is no debug info)
        """
        if self.day % debug_info.period == 0:
            if debug_info.should_display_day:
                print("Day number:", self.day)

            if debug_info.should_display_population:
                print("Population:", self.count_living_species())

            self.pprint(
                debug_info.should_display_grid,
                debug_info.should_display_traits,
            )

    def compute_timestep(self, debug_info) -> None:
        """
        Perform a timestep (that is process 1 day) of the World simulation.

        Parameters
        ----------
        debug_info : DebugInfo
            Determines how much information should be printed to the console during the program's execution (default is no debug info)

        Returns
        -------
        is_extinct : bool
            This is true if, and only if, all species have died
        log_item : LogItem
            The log item entry for this timestep of the simulation (important values for emulation training: see LogItem)
        """

        traits_dict = self.get_traits_of_living_species()
        temperature, probability_of_food = self.add_food_to_grid()
        self.species_hibernate()

        for action_number in range(self.num_actions_per_day):
            if debug_info.should_display_action:
                self.pprint(
                    debug_info.should_display_grid,
                    debug_info.should_display_traits,
                )

            self.species_move(action_number)
            self.species_consume_food()

        self.species_lose_energy()
        self.species_reproduce()
        self.species_age()
        num_species_alive = self.species_die()

        log_item = LogItem(
            self.day,
            num_species_alive,
            temperature,
            probability_of_food,
            traits_dict,
        )

        is_extinct = num_species_alive == 0

        return is_extinct, log_item

    def populate_grid(self) -> None:
        """
        Fill self.grid with self.num_inital_species number of initial species.
        """

        species_location_set = set()  # Using sets so that locations are unique

        # Keep adding locations until the set contains 4 unique locations
        while len(species_location_set) < self.num_initial_species:
            random_tuple = (
                random.randint(0, self.grid_length_size - 1),
                random.randint(0, self.grid_length_size - 1),
            )
            species_location_set.add(random_tuple)

        for species_x, species_y in species_location_set:
            # Add new species instances at every location in the set
            self.grid[species_y][species_x].add_species(Species())

    def populate_grid_from_start_point(
        self, population_start_point, mutation_start_point
    ) -> None:
        """
        Fill self.grid with population_start_point number of initial species.
        The mutations of these species are described by the mean and std in mutation_start_point

        Parameters
        ----------
        population_start_point : int
            The population at the simulation start point (assert that 0 <= population_start_point <= (self.grid_length_size ** 2))
        mutation_start_point : dict(string, (int, int))
            Contains keys: size, speed, vision, aggression.
            With corresponding values (mean, std) for the current mean and std of each trait
        """

        species_location_set = set()  # Using sets so that locations are unique

        # Keep adding locations until the set contains 4 unique locations
        while len(species_location_set) < population_start_point:
            random_tuple = (
                random.randint(0, self.grid_length_size - 1),
                random.randint(0, self.grid_length_size - 1),
            )
            species_location_set.add(random_tuple)

        for species_x, species_y in species_location_set:
            # Add new species instances at every location in the set
            size = normal(
                loc=mutation_start_point["size"][0],
                scale=mutation_start_point["size"][1],
            )
            speed = normal(
                loc=mutation_start_point["speed"][0],
                scale=mutation_start_point["speed"][1],
            )
            vision = normal(
                loc=mutation_start_point["vision"][0],
                scale=mutation_start_point["vision"][1],
            )
            aggression = normal(
                loc=mutation_start_point["aggression"][0],
                scale=mutation_start_point["aggression"][1],
            )

            self.grid[species_y][species_x].add_species(
                Species(
                    size=size,
                    speed=speed,
                    vision=vision,
                    aggression=aggression,
                )
            )

    def get_traits_of_living_species(self) -> Dict[str, List[float]]:
        """
        Returns each trait of all living species in list form, accessible through a dictionary.

        Returns
        -------
        traits_dict : Dict[str, List[float]]
            Contains traits of all living species in the form:
            {
              "size" : [size_species_1, ..., size_species_n],
              "speed" : [speed_species_1, ..., speed_species_n],
              "vision" : [vision_species_1, ..., vision_species_n],
              "aggression" : [aggression_species_1, ..., aggression_species_n],
              "energy" : [energy_species_1, ..., energy_species_n],
            }
        """

        traits_dict = {
            "size": [],
            "speed": [],
            "vision": [],
            "aggression": [],
            "energy": [],
        }

        for row in self.grid:
            for location in row:
                for species in location.species_list:
                    traits_dict["size"].append(species.size)
                    traits_dict["speed"].append(species.speed)
                    traits_dict["vision"].append(species.vision)
                    traits_dict["aggression"].append(species.aggression)
                    traits_dict["energy"].append(species.energy)

        return traits_dict

    def compute_temperature(self) -> int:
        """
        Compute the temperature depending on the day.

        This takes into account both (periodic) seasonal variance and (linear) climate change.

        We compute seasonal variance as: 8 - 18cos(2π * days / 365) as seen in Chapter 4.2 of https://link.springer.com/article/10.1007/s11538-008-9389-z.

        Returns
        -------
        temperature : float
            Temperature on the current day
        """

        return (
            10 + 18 * math.sin(2 * math.pi * self.day / 100) + (self.day / 100)
        )

    def add_food_to_grid(self) -> None:
        """
        Add food to grid depending on current temperature.

        We model the probability of a food appearing in a location as a scaled Gaussian distribution:
            probability_of_food = scalar * exp(-0.5 * ((temperature - optimal_temperature) / sigma) ** 2)

        Returns
        -------
        temperature : float
            Current temperature on this day
        probability_of_food : float
            Probability of a food being generated in any location on this day
        """

        optimal_temperature = constants.OPTIMAL_TEMPERATURE
        scalar = constants.FOOD_PROBABILITY_SCALAR
        sigma = constants.FOOD_PROBABILITY_STD

        temperature = self.compute_temperature()

        probability_of_food = scalar * math.exp(
            -0.5 * (abs(temperature - optimal_temperature) / sigma) ** 2
        )

        for row in self.grid:
            for location in row:
                if random.random() < probability_of_food:
                    location.add_food()

        return temperature, probability_of_food

    def add_species_to_grid(self, species, row_index, col_index) -> None:
        """
        Add a given species to the grid at a given row and column index.

        Parameters
        ----------
        species : Species
            Species to be added to grid
        row_index : int
            Index of grid row where the species should be added
        col_index : int
            Index of grid col where the species should be added
        """
        self.grid[row_index][col_index].add_species(species)

    def is_valid_location(self, location) -> bool:
        """
        Returns true if a given location (in form (row_index, col_index)) is within the boundaries of the grid.

        Parameters
        ----------
        location : (int, int)
            Location represented in form (row_index, col_index)

        Returns
        -------
        is_valid_location : bool
            Is true if a given location (in form (row_index, col_index)) is within the boundaries of the grid
        """

        row_index, col_index = location

        if col_index < 0 or col_index >= self.grid_length_size:
            return False

        if row_index < 0 or row_index >= self.grid_length_size:
            return False

        return True

    def is_food_at_location(self, location) -> bool:
        """
        Returns true if the given location (in form (row_index, col_index)) contains food.

        Parameters
        ----------
        location : (int, int)
            Location represented in form (row_index, col_index)

        Returns
        -------
        is_food : bool
            Is true if a given location (in form (row_index, col_index)) on the grid contains food
        """

        row_index, col_index = location
        food_list_at_location = self.grid[row_index][col_index].food_list
        is_food = len(food_list_at_location) > 0

        return is_food

    def food_directions_found_in_vision(
        self,
        possible_directions,
        current_species_row_index,
        current_species_col_index,
        current_vision,
    ) -> List[str]:
        """
        Returns a list of all directions (i.e. "N", "S", "E", or "W") of food found with a set vision.
        Note that we only look at positions EXACTLY as far as the vision, not any less than the vision.

        Parameters
        ----------
        possible_directions : list(str)
            A subset of World.directions (['N', 'S', 'W', 'E']), containing all directions the species can possibly move in
        current_species_row_index : int
            Current row index of the species on the grid
        current_species_col_index : int
            Current col index of the species on the grid
        current_vision : int
            The current vision range we are examining (we only look at locations EXACTLY this far)

        Returns
        -------
        food_locations : list(str)
            List of all directions containing food found with the set vision
        """

        food_directions = []

        for direction in possible_directions:
            row_change, col_change = World.directions_to_location_change[
                direction
            ]

            # The indices of the location the species is currently looking at (to find food)

            currently_observed_row_index = (
                current_species_row_index + row_change * current_vision
            )
            currently_observed_col_index = (
                current_species_col_index + col_change * current_vision
            )

            currently_observed_location = (
                currently_observed_row_index,
                currently_observed_col_index,
            )

            if self.is_valid_location(
                currently_observed_location
            ) and self.is_food_at_location(currently_observed_location):
                food_directions.append(direction)

        return food_directions

    def is_food_at_location(self, currently_observed_location) -> bool:
        row_index, col_index = currently_observed_location
        return len(self.grid[row_index][col_index].food_list) > 0

    def decide_direction(
        self, species, species_location, possible_directions
    ) -> str:
        """
        Given the possible directions that a species can take, determine the best direction they should move in.
        - This should be towards the direction with the closest food in the species' vision.
        - Ties should be broken randomly.
        - Vision only works along rows and columns, not diagonally.

        Vision of 3.4:
        - Look 3 spaces in all possible directions
        - Move towards closest food found
        - If no food found, look 4 spaces in all possible directions
        - If food found:
          - 40% chance (3.4 - 3 = 0.4): Move towards food
          - 60% chance: Move in a random possible direction
        - If no food found
          - Move in a random possible direction

        Parameters
        ----------
        species : Species
            Current species that is looking to move.
        species_location : tuple(int, int)
            Current location of the species that is looking to move
        possible_directions : list(str)
            A subset of World.directions (['N', 'S', 'W', 'E']), containing all directions the species can possibly move in

        Returns
        -------
        best_direction : str
            The best direction the species can move in (based off the food found with the species' vision)
        """
        parameter = constants.MAXIMUM_VISION
        sight = species.vision
        current_species_row_index, current_species_col_index = species_location
        vision = self.grid_length_size * sight * parameter
        # Look {vision // 1} spaces in all possible directions
        for current_vision in range(1, math.floor(vision) + 1):
            food_directions = self.food_directions_found_in_vision(
                possible_directions,
                current_species_row_index,
                current_species_col_index,
                current_vision,
            )

            # Return the closest food found
            # Ties broken randomly
            if len(food_directions) > 0:
                return random.choice(food_directions)

        # If no food found so far...
        # Look {vision // 1} + 1 spaces in all possible directions
        food_directions = self.food_directions_found_in_vision(
            possible_directions,
            current_species_row_index,
            current_species_col_index,
            current_vision=math.floor(vision) + 1,
        )

        # If food found, move towards food with (vision - vision // 1) probability -- that is with probability U[0, 1] < (vision % 1)
        if len(food_directions) > 0 and random.random() < (vision % 1):
            return random.choice(food_directions)
        else:
            return random.choice(possible_directions)

    def species_move(self, action_number) -> None:
        """
        All living species make a move on the grid.

        For all species
        - 1) If it is able to move (according to its speed) and it has not previously moved this action_number...
        - 2) Determine what directions it can move in (not off the grid)
        - 3) Figure out the best direction the species can move (according to its vision)
        - 4) Set this as the species' last moved direction, and make a move in this direction

        Parameters
        ----------
        action_number : int
            The number of actions that have already happened this day
        """

        """
        Explanation: The code has been changed to use a slowness factor instead. 
        The fastest creature statisfies the modulo able_to_move condition at all times with slowness factor 1. 
        A creature which is half as fast will satisfy the able_to_move condition half the action steps with slowness factor
        2 and so on
        """

        maximum_speed = constants.MAXIMUM_SPEED

        moved_species = []

        for row_index, row in enumerate(self.grid):
            for col_index, location in enumerate(row):
                for species in location.species_list:
                    slowness_factor = (
                        (int)(maximum_speed / species.speed) + 1
                        if species.speed > 0
                        else -1
                    )

                    able_to_move = (
                        action_number % slowness_factor == 0
                        and (not species.hibernate)
                        and (slowness_factor != -1)
                    )

                    has_previously_moved = species.id in moved_species

                    # 1) If it is able to move (according to its speed) and it has not previously moved this action_number...
                    if able_to_move and not has_previously_moved:
                        # 2) Determine what directions it can move in (not off the grid
                        remaining_directions = World.directions.copy()

                        invalid_directions = []

                        # Remove all directions where the species goes off the grid
                        for direction in remaining_directions:
                            (
                                row_change,
                                col_change,
                            ) = World.directions_to_location_change[direction]

                            if not self.is_valid_location(
                                (
                                    row_index + row_change,
                                    col_index + col_change,
                                )
                            ):
                                invalid_directions.append(direction)

                        for direction in invalid_directions:
                            remaining_directions.remove(direction)

                        # 3) Figure out the best direction the species can move (according to its vision)
                        new_direction = self.decide_direction(
                            species,
                            (row_index, col_index),
                            remaining_directions,
                        )

                        # 4) Set this as the species' last moved direction, and make a move in this direction
                        species.last_moved_direction = new_direction

                        (
                            row_change,
                            col_change,
                        ) = World.directions_to_location_change[new_direction]

                        self.add_species_to_grid(
                            species,
                            row_index + row_change,
                            col_index + col_change,
                        )

                        location.species_list.remove(species)
                        moved_species.append(species.id)

    def species_consume_food(self) -> None:
        """
        If species are in a location with food, they consume all the food to gain energy.

        If more than one species are in the same location with food, they share or fight over the food according to their aggression metrics.
        @Atreyi to explain in more detail

        The dove to hawk threshold is 0.5
        """

        food_value = constants.FOOD_VALUE
        damage_value = constants.DAMAGE_VALUE

        for row in self.grid:
            for location in row:
                if (
                    len(location.species_list) > 0
                    and len(location.food_list) > 0
                ):
                    if len(location.species_list) == 1:
                        for species in location.species_list:
                            species.energy += (
                                len(location.food_list) * food_value
                            )
                    else:
                        aggression = [
                            species.aggression
                            for species in location.species_list
                        ]
                        if all(aggr <= 0.5 for aggr in aggression):
                            for species in location.species_list:
                                species.energy += (
                                    len(location.food_list)
                                    * food_value
                                    / len(location.species_list)
                                )
                        else:
                            winner_hawk_indices = [
                                i
                                for i, j in enumerate(aggression)
                                if j == max(aggression)
                            ]
                            if len(winner_hawk_indices) == 1:
                                max_damage = max(
                                    [
                                        i
                                        for i in aggression
                                        if i < max(aggression)
                                    ]
                                )
                                if max_damage <= 0.5:
                                    max_damage = 0
                            else:
                                max_damage = max(aggression)
                            winner_hawk = location.species_list[
                                random.sample(winner_hawk_indices, 1)[0]
                            ].id
                            for species in location.species_list:
                                if species.aggression > 0.5:
                                    if species.id == winner_hawk:
                                        species.energy += (
                                            len(location.food_list)
                                            * food_value
                                        )
                                        species.energy -= (
                                            max_damage * damage_value
                                        )
                                    else:
                                        species.energy -= (
                                            species.aggression * damage_value
                                        )
                    location.food_list = []

    def species_hibernate(self) -> None:
        """
        At the beginning of each day each creature may hibernate with a probability proportional to its size
        """
        for row in self.grid:
            for location in row:
                for species in location.species_list:
                    hibernation_risk = species.size
                    is_hibernating = random.random() < hibernation_risk
                    species.hibernate = is_hibernating

    def species_lose_energy(self) -> None:
        """
        Each species loses a set amount of energy at the end of every day.
        This energy loss is proportional to the square of the speed of the species.
        Species lose an additional amount of energy proportional to their vision trait
        Maximum energy is capped at a value that increases with the size of the species
        """

        energy_loss_base = constants.ENERGY_LOSS
        food_value = constants.FOOD_VALUE
        reproduction_threshold = constants.REPRODUCTION_THRESHOLD

        for row in self.grid:
            for location in row:
                for species in location.species_list:
                    energy_loss = ((1 + species.speed) ** 2) * energy_loss_base
                    energy_loss += ((species.vision) * energy_loss_base) / 2
                    species.energy -= energy_loss
                    maximum_stored_energy = (
                        reproduction_threshold + species.size * food_value * 10
                    )
                    species.energy = min(species.energy, maximum_stored_energy)

    def species_age(self) -> None:
        """
        all creatures get older
        """

        for row in self.grid:
            for location in row:
                for species in location.species_list:
                    species.age += 1

    def species_reproduce(self) -> None:
        """
        If a species has more than N energy, they reproduce asexually. The new species has mutated traits, distributed as Normal(μ=parent_trait, σ=trait_mutation_rate)
        """

        reproduction_threshold = constants.REPRODUCTION_THRESHOLD

        for row in self.grid:
            for location in row:
                for species in location.species_list:
                    if species.energy >= reproduction_threshold:
                        species.energy = (
                            species.energy - reproduction_threshold / 2
                        )

                        # Get parent's traits
                        parent_traits = species.get_traits()

                        # Add random mutation to generate child's trait values
                        child_traits = Species.get_child_traits(
                            parent_traits, self.mutation_rates
                        )

                        # Generate a child from these trait values
                        if child_traits is not None:
                            location.add_species(
                                Species(
                                    size=child_traits["size"],
                                    speed=child_traits["speed"],
                                    vision=child_traits["vision"],
                                    aggression=child_traits["aggression"],
                                    energy=reproduction_threshold / 2,
                                )
                            )

    def species_die(self) -> int:
        """
        If any species has less than or equal to 0 energy, they die.

        Returns
        -------
        num_species_alive : int
            The number of species that are still alive in the simulation World
        """

        num_alive_species = 0  # Calculated like this for the logs
        maximum_age = constants.MAXIMUM_AGE

        for row in self.grid:
            for location in row:
                dead_species_list = []

                for species in location.species_list:
                    if species.energy <= 0 or species.age >= maximum_age:
                        species.death = True
                        dead_species_list.append(species)
                    else:
                        num_alive_species += 1

                for species in dead_species_list:
                    location.species_list.remove(species)

        return num_alive_species

    def count_living_species(self) -> int:
        """
        Count the total number of species that are still alive in the simulation World.

        Returns
        -------
        num_species_alive : int
            The number of species that are still alive in the simulation World
        """

        num_alive_species = 0

        for row in self.grid:
            for location in row:
                num_alive_species += len(location.species_list)

        return num_alive_species

    def pprint(self, display_grid=True, display_traits=True) -> None:
        """
        Pretty print the World's current state.

        Parameters
        ----------
        display_grid : bool
            If true, pretty print self.grid (default is True).
        display_traits : bool
            If true, pretty print all traits of living species in a table (default is True)
        """

        # Pretty print self.grid
        #   Each location is represented as s1,...,sn||f1,...,fn for species ids s1,...,sn and food values f1,...,fn in each location.
        #   E.g. 1,3||2,2 represents species objects with ids 1 and 3, and food objects of values 2 and 2, occupying this location
        if display_grid:
            pprint_grid = [
                [None for _ in range(self.grid_length_size)]
                for _ in range(self.grid_length_size)
            ]

            for row_index, row in enumerate(self.grid):
                for col_index, location in enumerate(row):
                    pprint_location = ""
                    species_id_list = location.get_species_id_list()
                    food_value_list = location.get_food_value_list()

                    if species_id_list or food_value_list:
                        if species_id_list:
                            pprint_location += colored(
                                ",".join(species_id_list), "light_blue"
                            )
                        pprint_location += "||"
                        if food_value_list:
                            pprint_location += colored(
                                ",".join(food_value_list), "light_red"
                            )
                    else:
                        pprint_location = "⠀" * 3

                    pprint_grid[row_index][col_index] = pprint_location

            print(
                tabulate(
                    pprint_grid, tablefmt="rounded_grid", stralign="center"
                )
            )
            print("\n")

        # Pretty print all traits of living species in a table
        species_traits_list = []

        for row in self.grid:
            for location in row:
                for species in location.species_list:
                    species_traits_list.append(
                        [
                            species.id,
                            species.size,
                            species.speed,
                            species.vision,
                            species.aggression,
                            species.energy,
                        ]
                    )
        if display_traits:
            species_traits_list.sort(
                key=lambda species_traits: species_traits[0]
            )

            table = [
                [
                    "Species ID",
                    "Size",
                    "Speed",
                    "Vision",
                    "Aggression",
                    "Energy",
                ]
            ] + species_traits_list

            print(tabulate(table, headers="firstrow", tablefmt="fancygrid"))
            print("\n")
=======
import random
from typing import Dict, Any, List
from species import Species
from food import Food
import math
from pprint import pprint
from tabulate import tabulate
from termcolor import colored
import constants
from dataclasses import dataclass
from numpy.random import normal


class Location:
    """
    A class representing a location on the simulation grid. This location can store multiple Species objects and Food objects.

    Attributes
    ----------
    species_list : list(Species)
        Stores a list of all species currently in this location
    food_list : list(Food)
        Stores a list of all food currently in this location
    """

    def __init__(self) -> None:
        """
        Initialise a Location object.
        """
        self.species_list = []
        self.food_list = []

    def add_species(self, species: Species) -> None:
        """
        Add a species object to self.species_list.

        Parameters
        ----------
        species : Species
            The species object to be added to self.species_list
        """
        self.species_list.append(species)

    def add_food(self) -> None:
        """
        Add a new food object to self.food_list.
        """
        self.food_list.append(Food())

    def get_species_id_list(self) -> list[Species]:
        """
        Returns a list containing string(species.id) for each species in self.species_list.
        """
        return [str(species.id) for species in self.species_list]

    def get_food_value_list(self) -> list[Food]:
        """
        Returns a list containing string(food.value) for each food in self.food_list.
        """
        return [str(food.value) for food in self.food_list]


@dataclass
class DebugInfo:
    """
    A class containing information about how much information should be printed to the console during the program's execution.
    The default is no debug info. 

    Attributes 
    ----------
    period : int 
        The number of days to wait before printing debug info (default is 1)
    should_display_day : bool 
        Should display the current day of the simulation (default is False)
    should_display_action : bool 
        Should display the number of actions taken so far that day (default is False)
    should_display_grid : bool 
        Should the grid state be printed in the debug info (default is False) 
    should_display_traits : bool
        Should the traits of each species be printed in the debug info (default is False) 
    should_display_population : bool 
        Should display the total number of living species on this given day (default is False)
    """
    period: int = 1
    should_display_day: bool = False
    should_display_action: bool = False
    should_display_grid: bool = False
    should_display_traits: bool = False
    should_display_population: bool = False


@dataclass
class LogItem:
    """
    Contains a log entries for each day of the simulation, for analysis and training emulators. 

    Attributes 
    ----------
    day : int 
        The current day of the simulation 
    num_species_alive : int 
        The number of species that still live at the *start* of this day
    temperature : float 
        Current temperature on this day  
    probability_of_food : float
        Probability of a food being generated in any location on this day 
    traits_dict : Dict[str, List[float]]
        Contains traits of all living species at the *start* of this day in the form: 
        {
          "size" : [size_species_1, ..., size_species_n],
          "speed" : [speed_species_1, ..., speed_species_n],
          "vision" : [vision_species_1, ..., vision_species_n],
          "aggression" : [aggression_species_1, ..., aggression_species_n],
        }
    """
    day: int
    num_species_alive: int
    temperature: float
    probability_of_food: float
    traits_dict: Dict[str, List[float]]


class World:
    """
    A class representing the simulation world.

    Parameters
    ----------
    grid_length_size : int 
        Length of each size of the simulation grid.

    Attributes
    ----------
    directions : static(list(str))
        Directions that the species can move in on the grid: ['N', 'S', 'W', 'E']
    directions_to_location_change : static(dict(str, tuple(int, int)))
        Maps directions to a location change tuple. E.g. 'N' -> (-1, 0) for 1 step up the 2D array and 0 steps to the right

    grid_length_size : int
        Length of each size of the simulation grid.
    num_inital_species : constant(int)
        Number of inital species placed onto the grid
    num_actions_per_day : constant(int)
        Number of moving and feeding actions made per day
    days : int
        Days elapsed since the start of the simulation (starts at 0)
    grid : list(list(Location))
        Stores the current state of the world. A grid_size x grid_size matrix of Location instances
    """

    directions = ['N', 'S', 'W', 'E']
    directions_to_location_change = {
        'N': (-1, 0),
        'S': (1, 0),
        'E': (0, 1),
        'W': (0, -1),
    }
    opposite_direction = {
        'N': 'S',
        'S': 'N',
        'E': 'W',
        'W': 'E',
    }

    def __init__(self, grid_length_size) -> None:
        """
        Initialise the World object.
        """

        self.grid_length_size = grid_length_size

        self.num_initial_species = constants.NUM_INITIAL_SPECIES_FRACTION * \
            (grid_length_size ** 2)

        self.day = 0
        self.num_actions_per_day = constants.NUM_ACTIONS_PER_DAY

        self.grid = [
            [Location() for _ in range(self.grid_length_size)] for _ in range(self.grid_length_size)
        ]

    def set_mutation_rates(self, mutation_rates) -> None:
        """
        Set the mutation rate values of the World instance. 

        Attributes 
        ----------
        size_mutation_rate : int 
            Mutation rate for species size: size_{t+1} = N(size_t, size_mutation_rate)
        speed_mutation_rate : int 
            Mutation rate for species speed: speed_{t+1} = N(speed_t, speed_mutation_rate)
        vision_mutation_rate : int 
            Mutation rate for species vision: vision_{t+1} = N(vision_t, vision_mutation_rate)
        aggression_mutation_rate : int 
            Mutation rate for species aggression: aggression_{t+1} = N(aggression_t, aggression_mutation_rate)
        """

        self.size_mutation_rate = mutation_rates["size"]
        self.speed_mutation_rate = mutation_rates["speed"]
        self.vision_mutation_rate = mutation_rates["vision"]
        self.aggression_mutation_rate = mutation_rates["aggression"]
        self.mutation_rates = {
            "size": mutation_rates["size"],
            "speed": mutation_rates["speed"],
            "vision": mutation_rates["vision"],
            "aggression": mutation_rates["aggression"]
        }

    def run_simulation_loop(self, debug_info=DebugInfo(), max_days=None):
        """
        Run the World simulation until the species goes extinct. 

        Parameters
        ----------
        debug_info : DebugInfo 
            Determines how much information should be printed to the console during the program's execution (default is no debug info)
        max_days : optional(int)
            If not None, this is the maximum number of days the simulation can run for before being automatically terminated (default is None)

        Returns 
        -------
        days_survived : int 
            The number of days the species has survived until extinction 
        log : list(LogItem)
            A list of log item entries (important values for emulation training: see LogItem) made throughout the simulation's execution
        """

        log = []
        is_extinct = False

        while not is_extinct:
            self.day += 1

            if max_days:
                if self.day > max_days:
                    self.day -= 1
                    break

            is_extinct, log_item = self.compute_timestep(debug_info)
            log.append(log_item)
            self.debug(debug_info)

        days_survived = self.day

        return days_survived, log

    def run(self, mutation_rates, debug_info=DebugInfo(), max_days=None) -> (int, List[LogItem]):
        """
        Run the World simulation with given mutation rates until the species goes extinct. 

        Parameters
        ----------
        mutation_rates : dict(string, int)
            Contains keys: size, speed, vision, aggression. 
            With corresponding values representing the mutation rates for each trait 
        debug_info : DebugInfo 
            Determines how much information should be printed to the console during the program's execution (default is no debug info)
        max_days : optional(int)
            If not None, this is the maximum number of days the simulation can run for before being automatically terminated (default is None)

        Returns 
        -------
        days_survived : int 
            The number of days the species has survived until extinction 
        log : list(LogItem)
            A list of log item entries (important values for emulation training: see LogItem) made throughout the simulation's execution
        """

        self.populate_grid()
        self.day = 0

        self.set_mutation_rates(mutation_rates)
        return self.run_simulation_loop(debug_info, max_days)

    def run_from_start_point(self, mutation_rates, day_start_point, population_start_point, mutation_start_point, debug_info=DebugInfo(), max_days=None) -> (int, List[LogItem]):
        """
        Run the World simulation from a start point with given mutation rates until the species goes extinct. 
        The current day, population and mean + std of each mutation trait are given for the start point. 

        Parameters
        ----------
        mutation_rates : dict(string, int)
            Contains keys: size, speed, vision, aggression. 
            With corresponding values representing the mutation rates for each trait 
        day_start_point : int 
            The day in which the simulation starts from (assert that 0 <= day_start_point and day_start_point < max_days if max_days is not None)
        population_start_point : int 
            The population at the simulation start point (assert that 0 <= population_start_point <= (self.grid_length_size ** 2))        
        mutation_start_point : dict(string, (int, int))
            Contains keys: size, speed, vision, aggression. 
            With corresponding values (mean, std) for the current mean and std of each trait
        debug_info : DebugInfo 
            Determines how much information should be printed to the console during the program's execution (default is no debug info)
        max_days : optional(int)
            If not None, this is the maximum number of days the simulation can run for before being automatically terminated (default is None)

        Returns 
        -------
        days_survived : int 
            The number of days the species has survived until extinction 
        log : list(LogItem)
            A list of log item entries (important values for emulation training: see LogItem) made throughout the simulation's execution

        Attributes 
        ----------
        size_mutation_rate : int 
            Mutation rate for species size: size_{t+1} = N(size_t, size_mutation_rate)
        speed_mutation_rate : int 
            Mutation rate for species speed: speed_{t+1} = N(speed_t, speed_mutation_rate)
        vision_mutation_rate : int 
            Mutation rate for species vision: vision_{t+1} = N(vision_t, vision_mutation_rate)
        aggression_mutation_rate : int 
            Mutation rate for species aggression: aggression_{t+1} = N(aggression_t, aggression_mutation_rate)
        """

        self.populate_grid_from_start_point(
            population_start_point, mutation_start_point)
        self.day = day_start_point

        self.set_mutation_rates(mutation_rates)
        return self.run_simulation_loop(debug_info, max_days)

    def debug(self, debug_info) -> None:
        """
        If the current day reaches the debug_info period, pretty print the World's state according to the remaining debug_info parameters: should_display_grid and should_display_traits

        Parameters
        ----------
        debug_info : DebugInfo 
            Determines how much information should be printed to the console during the program's execution (default is no debug info)
        """
        if self.day % debug_info.period == 0:

            if debug_info.should_display_day:
                print("Day number:", self.day)

            if debug_info.should_display_population:
                print("Population:", self.count_living_species())

            self.pprint(debug_info.should_display_grid,
                        debug_info.should_display_traits)

    def compute_timestep(self, debug_info) -> None:
        """
        Perform a timestep (that is process 1 day) of the World simulation.

        Parameters
        ----------
        debug_info : DebugInfo 
            Determines how much information should be printed to the console during the program's execution (default is no debug info)

        Returns 
        -------
        is_extinct : bool 
            This is true if, and only if, all species have died
        log_item : LogItem
            The log item entry for this timestep of the simulation (important values for emulation training: see LogItem)
        """

        traits_dict = self.get_traits_of_living_species()
        temperature, probability_of_food = self.add_food_to_grid()
        self.species_hibernate()

        for action_number in range(self.num_actions_per_day):
            if debug_info.should_display_action:

                self.pprint(debug_info.should_display_grid,
                            debug_info.should_display_traits)

            self.species_move(action_number)
            self.species_consume_food()

        self.species_lose_energy()
        self.species_reproduce()
        self.species_age()
        num_species_alive = self.species_die()

        # Clean all leftover food
        for row in self.grid:
            for location in row:
                location.food_list = []

        log_item = LogItem(self.day, num_species_alive,
                           temperature, probability_of_food, traits_dict)

        is_extinct = num_species_alive == 0

        return is_extinct, log_item

    def populate_grid(self) -> None:
        """
        Fill self.grid with self.num_inital_species number of initial species.
        """

        species_location_set = set()  # Using sets so that locations are unique

        # Keep adding locations until the set contains 4 unique locations
        while len(species_location_set) < self.num_initial_species:
            random_tuple = (random.randint(0, self.grid_length_size - 1),
                            random.randint(0, self.grid_length_size - 1))
            species_location_set.add(random_tuple)

        for species_x, species_y in species_location_set:
            # Add new species instances at every location in the set
            self.grid[species_y][species_x].add_species(Species())

    def populate_grid_from_start_point(self, population_start_point, mutation_start_point) -> None:
        """
        Fill self.grid with population_start_point number of initial species.
        The mutations of these species are described by the mean and std in mutation_start_point

        Parameters
        ----------
        population_start_point : int 
            The population at the simulation start point (assert that 0 <= population_start_point <= (self.grid_length_size ** 2))        
        mutation_start_point : dict(string, (int, int))
            Contains keys: size, speed, vision, aggression. 
            With corresponding values (mean, std) for the current mean and std of each trait
        """

        species_location_set = set()  # Using sets so that locations are unique

        # Keep adding locations until the set contains 4 unique locations
        while len(species_location_set) < population_start_point:
            random_tuple = (random.randint(0, self.grid_length_size - 1),
                            random.randint(0, self.grid_length_size - 1))
            species_location_set.add(random_tuple)

        for species_x, species_y in species_location_set:

            # Add new species instances at every location in the set
            size = normal(
                loc=mutation_start_point["size"][0], scale=mutation_start_point["size"][1])
            speed = normal(
                loc=mutation_start_point["speed"][0], scale=mutation_start_point["speed"][1])
            vision = normal(
                loc=mutation_start_point["vision"][0], scale=mutation_start_point["vision"][1])
            aggression = normal(
                loc=mutation_start_point["aggression"][0], scale=mutation_start_point["aggression"][1])

            self.grid[species_y][species_x].add_species(
                Species(size=size, speed=speed, vision=vision, aggression=aggression))

    def get_traits_of_living_species(self) -> Dict[str, List[float]]:
        """
        Returns each trait of all living species in list form, accessible through a dictionary. 

        Returns
        -------
        traits_dict : Dict[str, List[float]]
            Contains traits of all living species in the form: 
            {
              "size" : [size_species_1, ..., size_species_n],
              "speed" : [speed_species_1, ..., speed_species_n],
              "vision" : [vision_species_1, ..., vision_species_n],
              "aggression" : [aggression_species_1, ..., aggression_species_n],
            }
        """

        traits_dict = {"size": [], "speed": [],
                       "vision": [], "aggression": [], "energy": []}

        for row in self.grid:
            for location in row:
                for species in location.species_list:
                    traits_dict["size"].append(species.size)
                    traits_dict["speed"].append(species.speed)
                    traits_dict["vision"].append(species.vision)
                    traits_dict["aggression"].append(species.aggression)
                    traits_dict["energy"].append(species.energy)

        return traits_dict

    def compute_temperature(self) -> int:
        """
        Compute the temperature depending on the day.

        This takes into account both (periodic) seasonal variance and (linear) climate change.

        We compute seasonal variance as: 8 - 18cos(2π * days / 365) as seen in Chapter 4.2 of https://link.springer.com/article/10.1007/s11538-008-9389-z.

        Returns
        -------
        temperature : float
            Temperature on the current day
        """

        return 10 + 10 * math.sin(2 * math.pi * self.day / 100) + (self.day / 100)

    def add_food_to_grid(self) -> None:
        """
        Add food to grid depending on current temperature.

        We model the probability of a food appearing in a location as a scaled Gaussian distribution:
            probability_of_food = scalar * exp(-0.5 * ((temperature - optimal_temperature) / sigma) ** 2)

        Returns
        -------
        temperature : float 
            Current temperature on this day  
        probability_of_food : float
            Probability of a food being generated in any location on this day 
        """

        optimal_temperature = constants.OPTIMAL_TEMPERATURE
        scalar = constants.FOOD_PROBABILITY_SCALAR
        sigma = constants.FOOD_PROBABILITY_STD

        temperature = self.compute_temperature()

        probability_of_food = scalar * \
            math.exp(-0.5 * (abs(temperature - optimal_temperature) / sigma) ** 2)

        # print(temperature,probability_of_food)

        sum = 0
        for row in self.grid:
            for location in row:
                if random.random() < probability_of_food:
                    location.add_food()
                sum += len(location.food_list)
        # print("Total food:", sum)

        return temperature, probability_of_food

    def add_species_to_grid(self, species, row_index, col_index) -> None:
        """
        Add a given species to the grid at a given row and column index. 

        Parameters
        ----------
        species : Species
            Species to be added to grid  
        row_index : int 
            Index of grid row where the species should be added 
        col_index : int 
            Index of grid col where the species should be added 
        """
        self.grid[row_index][col_index].add_species(species)

    def is_valid_location(self, location) -> bool:
        """
        Returns true if a given location (in form (row_index, col_index)) is within the boundaries of the grid.

        Parameters
        ----------
        location : (int, int)
            Location represented in form (row_index, col_index)

        Returns 
        -------
        is_valid_location : bool 
            Is true if a given location (in form (row_index, col_index)) is within the boundaries of the grid  
        """

        row_index, col_index = location

        if col_index < 0 or col_index >= self.grid_length_size:
            return False

        if row_index < 0 or row_index >= self.grid_length_size:
            return False

        return True

    def is_food_at_location(self, location) -> bool:
        """ 
        Returns true if the given location (in form (row_index, col_index)) contains food.

        Parameters
        ----------
        location : (int, int)
            Location represented in form (row_index, col_index)

        Returns 
        -------
        is_food : bool 
            Is true if a given location (in form (row_index, col_index)) on the grid contains food 
        """

        row_index, col_index = location
        food_list_at_location = self.grid[row_index][col_index].food_list
        is_food = len(food_list_at_location) > 0

        return is_food

    def food_directions_found_in_vision(self, possible_directions, current_species_row_index, current_species_col_index, current_vision) -> List[str]:
        """
        Returns a list of all directions (i.e. "N", "S", "E", or "W") of food found with a set vision. 
        Note that we only look at positions EXACTLY as far as the vision, not any less than the vision.

        Parameters
        ----------
        possible_directions : list(str)
            A subset of World.directions (['N', 'S', 'W', 'E']), containing all directions the species can possibly move in 
        current_species_row_index : int 
            Current row index of the species on the grid 
        current_species_col_index : int 
            Current col index of the species on the grid 
        current_vision : int 
            The current vision range we are examining (we only look at locations EXACTLY this far)

        Returns
        -------
        food_locations : list(str)
            List of all directions containing food found with the set vision 
        """

        food_directions = []

        for direction in possible_directions:

            row_change, col_change = World.directions_to_location_change[direction]

            # The indices of the location the species is currently looking at (to find food)

            currently_observed_row_index = current_species_row_index + row_change * current_vision
            currently_observed_col_index = current_species_col_index + col_change * current_vision

            currently_observed_location = currently_observed_row_index, currently_observed_col_index

            if self.is_valid_location(currently_observed_location) and self.is_food_at_location(currently_observed_location):
                food_directions.append(direction)

        return food_directions

    def is_food_at_location(self, currently_observed_location) -> bool:
        row_index, col_index = currently_observed_location
        return len(self.grid[row_index][col_index].food_list) > 0

    def decide_direction(self, species, species_location, possible_directions) -> str:
        """
        Given the possible directions that a species can take, determine the best direction they should move in. 
        - This should be towards the direction with the closest food in the species' vision.
        - Ties should be broken randomly.
        - Vision only works along rows and columns, not diagonally.

        Vision of 3.4: 
        - Look 3 spaces in all possible directions
        - Move towards closest food found
        - If no food found, look 4 spaces in all possible directions 
        - If food found:
          - 40% chance (3.4 - 3 = 0.4): Move towards food 
          - 60% chance: Move in a random possible direction
        - If no food found 
          - Move in a random possible direction  

        Parameters
        ----------
        species : Species
            Current species that is looking to move. 
        species_location : tuple(int, int)
            Current location of the species that is looking to move 
        possible_directions : list(str) 
            A subset of World.directions (['N', 'S', 'W', 'E']), containing all directions the species can possibly move in 

        Returns 
        -------
        best_direction : str 
            The best direction the species can move in (based off the food found with the species' vision)
        """
        parameter = constants.MAXIMUM_VISION
        sight = species.vision
        current_species_row_index, current_species_col_index = species_location
        vision = self.grid_length_size * sight * parameter
        # Look {vision // 1} spaces in all possible directions
        for current_vision in range(1, math.floor(vision) + 1):

            food_directions = self.food_directions_found_in_vision(
                possible_directions, current_species_row_index, current_species_col_index, current_vision)

            # Return the closest food found
            # Ties broken randomly
            if len(food_directions) > 0:
                return random.choice(food_directions)

        # If no food found so far...
        # Look {vision // 1} + 1 spaces in all possible directions
        food_directions = self.food_directions_found_in_vision(
            possible_directions, current_species_row_index, current_species_col_index, current_vision=math.floor(vision) + 1)

        # If food found, move towards food with (vision - vision // 1) probability -- that is with probability U[0, 1] < (vision % 1)
        if len(food_directions) > 0 and random.random() < (vision % 1):
            return random.choice(food_directions)
        else:
            return random.choice(possible_directions)

    def species_move(self, action_number) -> None:
        """
        All living species make a move on the grid.

        For all species 
        - 1) If it is able to move (according to its speed) and it has not previously moved this action_number...
        - 2) Determine what directions it can move in (not off the grid)
        - 3) Figure out the best direction the species can move (according to its vision)
        - 4) Set this as the species' last moved direction, and make a move in this direction

        Parameters
        ----------
        action_number : int 
            The number of actions that have already happened this day  
        """

        '''
        Explanation: The code has been changed to use a slowness factor instead. 
        The fastest creature statisfies the modulo able_to_move condition at all times with slowness factor 1. 
        A creature which is half as fast will satisfy the able_to_move condition half the action steps with slowness factor
        2 and so on
        '''

        maximum_speed = constants.MAXIMUM_SPEED

        moved_species = []

        for row_index, row in enumerate(self.grid):
            for col_index, location in enumerate(row):
                for species in location.species_list:

                    slowness_factor = (int)(
                        maximum_speed/species.speed) + 1 if species.speed > 0 else -1

                    able_to_move = action_number % slowness_factor == 0 and (
                        not species.hibernate) and (slowness_factor != -1)

                    has_previously_moved = species.id in moved_species

                    # 1) If it is able to move (according to its speed) and it has not previously moved this action_number...
                    if able_to_move and not has_previously_moved:

                        # 2) Determine what directions it can move in (not off the grid
                        remaining_directions = World.directions.copy()

                        invalid_directions = []

                        # Remove all directions where the species goes off the grid
                        for direction in remaining_directions:
                            row_change, col_change = World.directions_to_location_change[direction]

                            if not self.is_valid_location((row_index + row_change, col_index + col_change)):
                                invalid_directions.append(direction)

                        for direction in invalid_directions:
                            remaining_directions.remove(direction)

                        # 3) Figure out the best direction the species can move (according to its vision)
                        new_direction = self.decide_direction(
                            species, (row_index, col_index),
                            remaining_directions)

                        # 4) Set this as the species' last moved direction, and make a move in this direction
                        species.last_moved_direction = new_direction

                        row_change, col_change = World.directions_to_location_change[new_direction]

                        self.add_species_to_grid(
                            species, row_index + row_change, col_index + col_change)

                        location.species_list.remove(species)
                        moved_species.append(species.id)

    def species_consume_food(self) -> None:
        """
        If species are in a location with food, they consume all the food to gain energy.

        If more than one species are in the same location with food, they share or fight over the food according to their aggression metrics.
        @Atreyi to explain in more detail  

        The dove to hawk threshold is 0.5
        """

        food_value = constants.FOOD_VALUE
        damage_value = constants.DAMAGE_VALUE

        for row in self.grid:
            for location in row:
                active_list = [species for species in location.species_list if not species.hibernate]
                # print(location.species_list, active_list)
                if len(active_list) > 0 and len(location.food_list) > 0:
                    if len(active_list) == 1:
                        for species in active_list:
                            species.energy += len(location.food_list) * \
                                food_value
                    else:
                        aggression = [
                            species.aggression for species in active_list]
                        if all(aggr <= 0.5 for aggr in aggression):
                            for species in active_list:
                                species.energy += len(active_list) * food_value / \
                                    len(active_list)
                        else:
                            winner_hawk_indices = [
                                i for i, j in enumerate(aggression)if j == max(aggression)]
                            if len(winner_hawk_indices) == 1:
                                max_damage = max(
                                    [i for i in aggression if i < max(aggression)])
                                if max_damage <= 0.5:
                                    max_damage = 0
                            else:
                                max_damage = max(aggression)
                            winner_hawk = active_list[random.sample(
                                winner_hawk_indices, 1)[0]].id
                            for species in active_list:
                                if species.aggression > 0.5:
                                    if species.id == winner_hawk:
                                        species.energy += len(
                                            location.food_list) * food_value
                                        species.energy -= max_damage * damage_value
                                    else:
                                        species.energy -= species.aggression * damage_value
                    location.food_list = []

    def species_hibernate(self) -> None:
        """
        At the beginning of each day each creature may hibernate with a probability proportional to its size
        """
        for row in self.grid:
            for location in row:
                for species in location.species_list:
                    hibernation_risk = species.size
                    is_hibernating = random.random() < hibernation_risk
                    species.hibernate = is_hibernating

    def species_lose_energy(self) -> None:
        """
        Each species loses a set amount of energy at the end of every day. 
        This energy loss is proportional to the square of the speed of the species.
        Species lose an additional amount of energy proportional to their vision trait
        Maximum energy is capped at a value that increases with the size of the species 
        """

        energy_loss_base = constants.ENERGY_LOSS
        food_value = constants.FOOD_VALUE
        reproduction_threshold = constants.REPRODUCTION_THRESHOLD

        for row in self.grid:
            for location in row:
                for species in location.species_list:
                    energy_loss = ((0.25 + species.speed)**2) * energy_loss_base
                    energy_loss += ((species.vision) * energy_loss_base) / 2
                    species.energy -= energy_loss
                    maximum_stored_energy = species.size * food_value * 10
                    species.energy = min(species.energy, maximum_stored_energy)
    
    def species_age(self) -> None:
        """
        all creatures get older
        """

        for row in self.grid:
            for location in row:
                for species in location.species_list:
                    species.age += 1

    
    def species_reproduce(self) -> None:
        """
        If a species has more than N energy, they reproduce asexually. The new species has mutated traits, distributed as Normal(μ=parent_trait, σ=trait_mutation_rate)
        """

        reproduction_threshold = constants.REPRODUCTION_THRESHOLD

        for row in self.grid:
            for location in row:
                for species in location.species_list:

                    if species.energy >= reproduction_threshold:
                        species.energy = species.energy - reproduction_threshold / 2

                        # Get parent's traits
                        parent_traits = species.get_traits()

                        # Add random mutation to generate child's trait values
                        child_traits = Species.get_child_traits(
                            parent_traits, self.mutation_rates)

                        # Generate a child from these trait values
                        if child_traits is not None:
                            location.add_species(Species(
                                size=child_traits["size"], speed=child_traits["speed"], vision=child_traits["vision"], aggression=child_traits["aggression"], energy=reproduction_threshold / 2))

    def species_die(self) -> bool:
        """
        If any species has less than or equal to 0 energy, they die.

        Returns
        -------
        num_species_alive : int
            The number of species that are still alive in the simulation World
        """

        num_alive_species = 0  # Calculated like this for the logs
        maximum_age = constants.MAXIMUM_AGE

        for row in self.grid:
            for location in row:

                dead_species_list = []

                for species in location.species_list:
                    if species.energy <= 0 or species.age >= maximum_age:
                        species.death = True
                        dead_species_list.append(species)
                    else:
                        num_alive_species += 1

                for species in dead_species_list:
                    location.species_list.remove(species)

        return num_alive_species

    def count_living_species(self) -> int:
        """
        Count the total number of species that are still alive in the simulation World.

        Returns
        -------
        num_species_alive : int 
            The number of species that are still alive in the simulation World
        """

        num_alive_species = 0

        for row in self.grid:
            for location in row:
                num_alive_species += len(location.species_list)

        return num_alive_species

    def pprint(self, display_grid=True, display_traits=True) -> None:
        """
        Pretty print the World's current state.

        Parameters
        ----------
        display_grid : bool
            If true, pretty print self.grid (default is True).
        display_traits : bool
            If true, pretty print all traits of living species in a table (default is True)
        """

        # Pretty print self.grid
        #   Each location is represented as s1,...,sn||f1,...,fn for species ids s1,...,sn and food values f1,...,fn in each location.
        #   E.g. 1,3||2,2 represents species objects with ids 1 and 3, and food objects of values 2 and 2, occupying this location
        if display_grid:

            pprint_grid = [[None for _ in range(self.grid_length_size)] for _ in range(
                self.grid_length_size)]

            for row_index, row in enumerate(self.grid):
                for col_index, location in enumerate(row):
                    pprint_location = ""
                    species_id_list = location.get_species_id_list()
                    food_value_list = location.get_food_value_list()

                    if species_id_list or food_value_list:
                        if species_id_list:
                            pprint_location += colored(
                                ",".join(species_id_list), "light_blue")
                        pprint_location += "||"
                        if food_value_list:
                            pprint_location += colored(
                                ",".join(food_value_list), "light_red")
                    else:
                        pprint_location = "⠀" * 3

                    pprint_grid[row_index][col_index] = pprint_location

            print(
                tabulate(
                    pprint_grid,
                    tablefmt='rounded_grid',
                    stralign='center'))
            print("\n")

        # Pretty print all traits of living species in a table
        species_traits_list = []

        for row in self.grid:
            for location in row:
                for species in location.species_list:
                    species_traits_list.append(
                        [species.id, species.size, species.speed, species.vision, species.aggression, species.energy])
        if display_traits:
            species_traits_list.sort(
                key=lambda species_traits: species_traits[0])

            table = [['Species ID', 'Size', 'Speed',
                      'Vision', 'Aggression', 'Energy']] + species_traits_list

            print(tabulate(table, headers='firstrow', tablefmt='fancygrid'))
            print("\n")
>>>>>>> 5709c8c7
<|MERGE_RESOLUTION|>--- conflicted
+++ resolved
@@ -1,2122 +1,991 @@
-<<<<<<< HEAD
-import random
-from typing import Dict, Any, List
-from species import Species
-from food import Food
-import math
-from pprint import pprint
-from tabulate import tabulate
-from termcolor import colored
-import constants
-from dataclasses import dataclass
-from numpy.random import normal
-
-
-class Location:
-    """
-    A class representing a location on the simulation grid. This location can store multiple Species objects and Food objects.
-
-    Attributes
-    ----------
-    species_list : list(Species)
-        Stores a list of all species currently in this location
-    food_list : list(Food)
-        Stores a list of all food currently in this location
-    """
-
-    def __init__(self) -> None:
-        """
-        Initialise a Location object.
-        """
-        self.species_list = []
-        self.food_list = []
-
-    def add_species(self, species: Species) -> None:
-        """
-        Add a species object to self.species_list.
-
-        Parameters
-        ----------
-        species : Species
-            The species object to be added to self.species_list
-        """
-        self.species_list.append(species)
-
-    def add_food(self) -> None:
-        """
-        Add a new food object to self.food_list.
-        """
-        self.food_list.append(Food())
-
-    def get_species_id_list(self) -> list[Species]:
-        """
-        Returns a list containing string(species.id) for each species in self.species_list.
-        """
-        return [str(species.id) for species in self.species_list]
-
-    def get_food_value_list(self) -> list[Food]:
-        """
-        Returns a list containing string(food.value) for each food in self.food_list.
-        """
-        return [str(food.value) for food in self.food_list]
-
-
-@dataclass
-class DebugInfo:
-    """
-    A class containing information about how much information should be printed to the console during the program's execution.
-    The default is no debug info.
-
-    Attributes
-    ----------
-    period : int
-        The number of days to wait before printing debug info (default is 1)
-    should_display_day : bool
-        Should display the current day of the simulation (default is False)
-    should_display_action : bool
-        Should display the number of actions taken so far that day (default is False)
-    should_display_grid : bool
-        Should the grid state be printed in the debug info (default is False)
-    should_display_traits : bool
-        Should the traits of each species be printed in the debug info (default is False)
-    should_display_population : bool
-        Should display the total number of living species on this given day (default is False)
-    """
-
-    period: int = 1
-    should_display_day: bool = False
-    should_display_action: bool = False
-    should_display_grid: bool = False
-    should_display_traits: bool = False
-    should_display_population: bool = False
-
-
-@dataclass
-class LogItem:
-    """
-    Contains a log entries for each day of the simulation, for analysis and training emulators.
-
-    Attributes
-    ----------
-    day : int
-        The current day of the simulation
-    num_species_alive : int
-        The number of species that still live at the *start* of this day
-    temperature : float
-        Current temperature on this day
-    probability_of_food : float
-        Probability of a food being generated in any location on this day
-    traits_dict : Dict[str, List[float]]
-        Contains traits of all living species at the *start* of this day in the form:
-        {
-          "size" : [size_species_1, ..., size_species_n],
-          "speed" : [speed_species_1, ..., speed_species_n],
-          "vision" : [vision_species_1, ..., vision_species_n],
-          "aggression" : [aggression_species_1, ..., aggression_species_n],
-          "energy": [energy_species_1, ..., energy_species_n],
-        }
-    """
-
-    day: int
-    num_species_alive: int
-    temperature: float
-    probability_of_food: float
-    traits_dict: Dict[str, List[float]]
-
-
-class World:
-    """
-    A class representing the simulation world.
-
-    Parameters
-    ----------
-    grid_length_size : int
-        Length of each size of the simulation grid.
-
-    Attributes
-    ----------
-    directions : static(list(str))
-        Directions that the species can move in on the grid: ['N', 'S', 'W', 'E']
-    directions_to_location_change : static(dict(str, tuple(int, int)))
-        Maps directions to a location change tuple. E.g. 'N' -> (-1, 0) for 1 step up the 2D array and 0 steps to the right
-
-    grid_length_size : int
-        Length of each size of the simulation grid.
-    num_inital_species : constant(int)
-        Number of inital species placed onto the grid
-    num_actions_per_day : constant(int)
-        Number of moving and feeding actions made per day
-    days : int
-        Days elapsed since the start of the simulation (starts at 0)
-    grid : list(list(Location))
-        Stores the current state of the world. A grid_size x grid_size matrix of Location instances
-    """
-
-    directions = ["N", "S", "W", "E"]
-    directions_to_location_change = {
-        "N": (-1, 0),
-        "S": (1, 0),
-        "E": (0, 1),
-        "W": (0, -1),
-    }
-    opposite_direction = {
-        "N": "S",
-        "S": "N",
-        "E": "W",
-        "W": "E",
-    }
-
-    def __init__(self, grid_length_size) -> None:
-        """
-        Initialise the World object.
-        """
-
-        self.grid_length_size = grid_length_size
-
-        self.num_initial_species = constants.NUM_INITIAL_SPECIES_FRACTION * (
-            grid_length_size**2
-        )
-
-        self.day = 0
-        self.num_actions_per_day = constants.NUM_ACTIONS_PER_DAY
-
-        self.grid = [
-            [Location() for _ in range(self.grid_length_size)]
-            for _ in range(self.grid_length_size)
-        ]
-
-    def set_mutation_rates(self, mutation_rates) -> None:
-        """
-        Set the mutation rate values of the World instance.
-
-        Attributes
-        ----------
-        size_mutation_rate : int
-            Mutation rate for species size: size_{t+1} = N(size_t, size_mutation_rate)
-        speed_mutation_rate : int
-            Mutation rate for species speed: speed_{t+1} = N(speed_t, speed_mutation_rate)
-        vision_mutation_rate : int
-            Mutation rate for species vision: vision_{t+1} = N(vision_t, vision_mutation_rate)
-        aggression_mutation_rate : int
-            Mutation rate for species aggression: aggression_{t+1} = N(aggression_t, aggression_mutation_rate)
-        """
-
-        self.size_mutation_rate = mutation_rates["size"]
-        self.speed_mutation_rate = mutation_rates["speed"]
-        self.vision_mutation_rate = mutation_rates["vision"]
-        self.aggression_mutation_rate = mutation_rates["aggression"]
-        self.mutation_rates = {
-            "size": mutation_rates["size"],
-            "speed": mutation_rates["speed"],
-            "vision": mutation_rates["vision"],
-            "aggression": mutation_rates["aggression"],
-        }
-
-    def run_simulation_loop(self, debug_info=DebugInfo(), max_days=None):
-        """
-        Run the World simulation until the species goes extinct.
-
-        Parameters
-        ----------
-        debug_info : DebugInfo
-            Determines how much information should be printed to the console during the program's execution (default is no debug info)
-        max_days : optional(int)
-            If not None, this is the maximum number of days the simulation can run for before being automatically terminated (default is None)
-
-        Returns
-        -------
-        days_survived : int
-            The number of days the species has survived until extinction
-        log : list(LogItem)
-            A list of log item entries (important values for emulation training: see LogItem) made throughout the simulation's execution
-        """
-
-        log = []
-        is_extinct = False
-
-        while not is_extinct:
-            self.day += 1
-
-            if max_days:
-                if self.day > max_days:
-                    self.day -= 1
-                    break
-
-            is_extinct, log_item = self.compute_timestep(debug_info)
-            log.append(log_item)
-            self.debug(debug_info)
-
-        days_survived = self.day
-
-        return days_survived, log
-
-    def run(
-        self, mutation_rates, debug_info=DebugInfo(), max_days=None
-    ) -> (int, List[LogItem]):
-        """
-        Run the World simulation with given mutation rates until the species goes extinct.
-
-        Parameters
-        ----------
-        mutation_rates : dict(string, int)
-            Contains keys: size, speed, vision, aggression.
-            With corresponding values representing the mutation rates for each trait
-        debug_info : DebugInfo
-            Determines how much information should be printed to the console during the program's execution (default is no debug info)
-        max_days : optional(int)
-            If not None, this is the maximum number of days the simulation can run for before being automatically terminated (default is None)
-
-        Returns
-        -------
-        days_survived : int
-            The number of days the species has survived until extinction
-        log : list(LogItem)
-            A list of log item entries (important values for emulation training: see LogItem) made throughout the simulation's execution
-        """
-
-        self.populate_grid()
-        self.day = 0
-
-        self.set_mutation_rates(mutation_rates)
-        return self.run_simulation_loop(debug_info, max_days)
-
-    def run_from_start_point(
-        self,
-        mutation_rates,
-        day_start_point,
-        population_start_point,
-        mutation_start_point,
-        debug_info=DebugInfo(),
-        max_days=None,
-    ) -> (int, List[LogItem]):
-        """
-        Run the World simulation from a start point with given mutation rates until the species goes extinct.
-        The current day, population and mean + std of each mutation trait are given for the start point.
-
-        Parameters
-        ----------
-        mutation_rates : dict(string, int)
-            Contains keys: size, speed, vision, aggression.
-            With corresponding values representing the mutation rates for each trait
-        day_start_point : int
-            The day in which the simulation starts from (assert that 0 <= day_start_point and day_start_point < max_days if max_days is not None)
-        population_start_point : int
-            The population at the simulation start point (assert that 0 <= population_start_point <= (self.grid_length_size ** 2))
-        mutation_start_point : dict(string, (int, int))
-            Contains keys: size, speed, vision, aggression.
-            With corresponding values (mean, std) for the current mean and std of each trait
-        debug_info : DebugInfo
-            Determines how much information should be printed to the console during the program's execution (default is no debug info)
-        max_days : optional(int)
-            If not None, this is the maximum number of days the simulation can run for before being automatically terminated (default is None)
-
-        Returns
-        -------
-        days_survived : int
-            The number of days the species has survived until extinction
-        log : list(LogItem)
-            A list of log item entries (important values for emulation training: see LogItem) made throughout the simulation's execution
-
-        Attributes
-        ----------
-        size_mutation_rate : int
-            Mutation rate for species size: size_{t+1} = N(size_t, size_mutation_rate)
-        speed_mutation_rate : int
-            Mutation rate for species speed: speed_{t+1} = N(speed_t, speed_mutation_rate)
-        vision_mutation_rate : int
-            Mutation rate for species vision: vision_{t+1} = N(vision_t, vision_mutation_rate)
-        aggression_mutation_rate : int
-            Mutation rate for species aggression: aggression_{t+1} = N(aggression_t, aggression_mutation_rate)
-        """
-
-        self.populate_grid_from_start_point(
-            population_start_point, mutation_start_point
-        )
-        self.day = day_start_point
-
-        self.set_mutation_rates(mutation_rates)
-        return self.run_simulation_loop(debug_info, max_days)
-
-    def debug(self, debug_info) -> None:
-        """
-        If the current day reaches the debug_info period, pretty print the World's state according to the remaining debug_info parameters: should_display_grid and should_display_traits
-
-        Parameters
-        ----------
-        debug_info : DebugInfo
-            Determines how much information should be printed to the console during the program's execution (default is no debug info)
-        """
-        if self.day % debug_info.period == 0:
-            if debug_info.should_display_day:
-                print("Day number:", self.day)
-
-            if debug_info.should_display_population:
-                print("Population:", self.count_living_species())
-
-            self.pprint(
-                debug_info.should_display_grid,
-                debug_info.should_display_traits,
-            )
-
-    def compute_timestep(self, debug_info) -> None:
-        """
-        Perform a timestep (that is process 1 day) of the World simulation.
-
-        Parameters
-        ----------
-        debug_info : DebugInfo
-            Determines how much information should be printed to the console during the program's execution (default is no debug info)
-
-        Returns
-        -------
-        is_extinct : bool
-            This is true if, and only if, all species have died
-        log_item : LogItem
-            The log item entry for this timestep of the simulation (important values for emulation training: see LogItem)
-        """
-
-        traits_dict = self.get_traits_of_living_species()
-        temperature, probability_of_food = self.add_food_to_grid()
-        self.species_hibernate()
-
-        for action_number in range(self.num_actions_per_day):
-            if debug_info.should_display_action:
-                self.pprint(
-                    debug_info.should_display_grid,
-                    debug_info.should_display_traits,
-                )
-
-            self.species_move(action_number)
-            self.species_consume_food()
-
-        self.species_lose_energy()
-        self.species_reproduce()
-        self.species_age()
-        num_species_alive = self.species_die()
-
-        log_item = LogItem(
-            self.day,
-            num_species_alive,
-            temperature,
-            probability_of_food,
-            traits_dict,
-        )
-
-        is_extinct = num_species_alive == 0
-
-        return is_extinct, log_item
-
-    def populate_grid(self) -> None:
-        """
-        Fill self.grid with self.num_inital_species number of initial species.
-        """
-
-        species_location_set = set()  # Using sets so that locations are unique
-
-        # Keep adding locations until the set contains 4 unique locations
-        while len(species_location_set) < self.num_initial_species:
-            random_tuple = (
-                random.randint(0, self.grid_length_size - 1),
-                random.randint(0, self.grid_length_size - 1),
-            )
-            species_location_set.add(random_tuple)
-
-        for species_x, species_y in species_location_set:
-            # Add new species instances at every location in the set
-            self.grid[species_y][species_x].add_species(Species())
-
-    def populate_grid_from_start_point(
-        self, population_start_point, mutation_start_point
-    ) -> None:
-        """
-        Fill self.grid with population_start_point number of initial species.
-        The mutations of these species are described by the mean and std in mutation_start_point
-
-        Parameters
-        ----------
-        population_start_point : int
-            The population at the simulation start point (assert that 0 <= population_start_point <= (self.grid_length_size ** 2))
-        mutation_start_point : dict(string, (int, int))
-            Contains keys: size, speed, vision, aggression.
-            With corresponding values (mean, std) for the current mean and std of each trait
-        """
-
-        species_location_set = set()  # Using sets so that locations are unique
-
-        # Keep adding locations until the set contains 4 unique locations
-        while len(species_location_set) < population_start_point:
-            random_tuple = (
-                random.randint(0, self.grid_length_size - 1),
-                random.randint(0, self.grid_length_size - 1),
-            )
-            species_location_set.add(random_tuple)
-
-        for species_x, species_y in species_location_set:
-            # Add new species instances at every location in the set
-            size = normal(
-                loc=mutation_start_point["size"][0],
-                scale=mutation_start_point["size"][1],
-            )
-            speed = normal(
-                loc=mutation_start_point["speed"][0],
-                scale=mutation_start_point["speed"][1],
-            )
-            vision = normal(
-                loc=mutation_start_point["vision"][0],
-                scale=mutation_start_point["vision"][1],
-            )
-            aggression = normal(
-                loc=mutation_start_point["aggression"][0],
-                scale=mutation_start_point["aggression"][1],
-            )
-
-            self.grid[species_y][species_x].add_species(
-                Species(
-                    size=size,
-                    speed=speed,
-                    vision=vision,
-                    aggression=aggression,
-                )
-            )
-
-    def get_traits_of_living_species(self) -> Dict[str, List[float]]:
-        """
-        Returns each trait of all living species in list form, accessible through a dictionary.
-
-        Returns
-        -------
-        traits_dict : Dict[str, List[float]]
-            Contains traits of all living species in the form:
-            {
-              "size" : [size_species_1, ..., size_species_n],
-              "speed" : [speed_species_1, ..., speed_species_n],
-              "vision" : [vision_species_1, ..., vision_species_n],
-              "aggression" : [aggression_species_1, ..., aggression_species_n],
-              "energy" : [energy_species_1, ..., energy_species_n],
-            }
-        """
-
-        traits_dict = {
-            "size": [],
-            "speed": [],
-            "vision": [],
-            "aggression": [],
-            "energy": [],
-        }
-
-        for row in self.grid:
-            for location in row:
-                for species in location.species_list:
-                    traits_dict["size"].append(species.size)
-                    traits_dict["speed"].append(species.speed)
-                    traits_dict["vision"].append(species.vision)
-                    traits_dict["aggression"].append(species.aggression)
-                    traits_dict["energy"].append(species.energy)
-
-        return traits_dict
-
-    def compute_temperature(self) -> int:
-        """
-        Compute the temperature depending on the day.
-
-        This takes into account both (periodic) seasonal variance and (linear) climate change.
-
-        We compute seasonal variance as: 8 - 18cos(2π * days / 365) as seen in Chapter 4.2 of https://link.springer.com/article/10.1007/s11538-008-9389-z.
-
-        Returns
-        -------
-        temperature : float
-            Temperature on the current day
-        """
-
-        return (
-            10 + 18 * math.sin(2 * math.pi * self.day / 100) + (self.day / 100)
-        )
-
-    def add_food_to_grid(self) -> None:
-        """
-        Add food to grid depending on current temperature.
-
-        We model the probability of a food appearing in a location as a scaled Gaussian distribution:
-            probability_of_food = scalar * exp(-0.5 * ((temperature - optimal_temperature) / sigma) ** 2)
-
-        Returns
-        -------
-        temperature : float
-            Current temperature on this day
-        probability_of_food : float
-            Probability of a food being generated in any location on this day
-        """
-
-        optimal_temperature = constants.OPTIMAL_TEMPERATURE
-        scalar = constants.FOOD_PROBABILITY_SCALAR
-        sigma = constants.FOOD_PROBABILITY_STD
-
-        temperature = self.compute_temperature()
-
-        probability_of_food = scalar * math.exp(
-            -0.5 * (abs(temperature - optimal_temperature) / sigma) ** 2
-        )
-
-        for row in self.grid:
-            for location in row:
-                if random.random() < probability_of_food:
-                    location.add_food()
-
-        return temperature, probability_of_food
-
-    def add_species_to_grid(self, species, row_index, col_index) -> None:
-        """
-        Add a given species to the grid at a given row and column index.
-
-        Parameters
-        ----------
-        species : Species
-            Species to be added to grid
-        row_index : int
-            Index of grid row where the species should be added
-        col_index : int
-            Index of grid col where the species should be added
-        """
-        self.grid[row_index][col_index].add_species(species)
-
-    def is_valid_location(self, location) -> bool:
-        """
-        Returns true if a given location (in form (row_index, col_index)) is within the boundaries of the grid.
-
-        Parameters
-        ----------
-        location : (int, int)
-            Location represented in form (row_index, col_index)
-
-        Returns
-        -------
-        is_valid_location : bool
-            Is true if a given location (in form (row_index, col_index)) is within the boundaries of the grid
-        """
-
-        row_index, col_index = location
-
-        if col_index < 0 or col_index >= self.grid_length_size:
-            return False
-
-        if row_index < 0 or row_index >= self.grid_length_size:
-            return False
-
-        return True
-
-    def is_food_at_location(self, location) -> bool:
-        """
-        Returns true if the given location (in form (row_index, col_index)) contains food.
-
-        Parameters
-        ----------
-        location : (int, int)
-            Location represented in form (row_index, col_index)
-
-        Returns
-        -------
-        is_food : bool
-            Is true if a given location (in form (row_index, col_index)) on the grid contains food
-        """
-
-        row_index, col_index = location
-        food_list_at_location = self.grid[row_index][col_index].food_list
-        is_food = len(food_list_at_location) > 0
-
-        return is_food
-
-    def food_directions_found_in_vision(
-        self,
-        possible_directions,
-        current_species_row_index,
-        current_species_col_index,
-        current_vision,
-    ) -> List[str]:
-        """
-        Returns a list of all directions (i.e. "N", "S", "E", or "W") of food found with a set vision.
-        Note that we only look at positions EXACTLY as far as the vision, not any less than the vision.
-
-        Parameters
-        ----------
-        possible_directions : list(str)
-            A subset of World.directions (['N', 'S', 'W', 'E']), containing all directions the species can possibly move in
-        current_species_row_index : int
-            Current row index of the species on the grid
-        current_species_col_index : int
-            Current col index of the species on the grid
-        current_vision : int
-            The current vision range we are examining (we only look at locations EXACTLY this far)
-
-        Returns
-        -------
-        food_locations : list(str)
-            List of all directions containing food found with the set vision
-        """
-
-        food_directions = []
-
-        for direction in possible_directions:
-            row_change, col_change = World.directions_to_location_change[
-                direction
-            ]
-
-            # The indices of the location the species is currently looking at (to find food)
-
-            currently_observed_row_index = (
-                current_species_row_index + row_change * current_vision
-            )
-            currently_observed_col_index = (
-                current_species_col_index + col_change * current_vision
-            )
-
-            currently_observed_location = (
-                currently_observed_row_index,
-                currently_observed_col_index,
-            )
-
-            if self.is_valid_location(
-                currently_observed_location
-            ) and self.is_food_at_location(currently_observed_location):
-                food_directions.append(direction)
-
-        return food_directions
-
-    def is_food_at_location(self, currently_observed_location) -> bool:
-        row_index, col_index = currently_observed_location
-        return len(self.grid[row_index][col_index].food_list) > 0
-
-    def decide_direction(
-        self, species, species_location, possible_directions
-    ) -> str:
-        """
-        Given the possible directions that a species can take, determine the best direction they should move in.
-        - This should be towards the direction with the closest food in the species' vision.
-        - Ties should be broken randomly.
-        - Vision only works along rows and columns, not diagonally.
-
-        Vision of 3.4:
-        - Look 3 spaces in all possible directions
-        - Move towards closest food found
-        - If no food found, look 4 spaces in all possible directions
-        - If food found:
-          - 40% chance (3.4 - 3 = 0.4): Move towards food
-          - 60% chance: Move in a random possible direction
-        - If no food found
-          - Move in a random possible direction
-
-        Parameters
-        ----------
-        species : Species
-            Current species that is looking to move.
-        species_location : tuple(int, int)
-            Current location of the species that is looking to move
-        possible_directions : list(str)
-            A subset of World.directions (['N', 'S', 'W', 'E']), containing all directions the species can possibly move in
-
-        Returns
-        -------
-        best_direction : str
-            The best direction the species can move in (based off the food found with the species' vision)
-        """
-        parameter = constants.MAXIMUM_VISION
-        sight = species.vision
-        current_species_row_index, current_species_col_index = species_location
-        vision = self.grid_length_size * sight * parameter
-        # Look {vision // 1} spaces in all possible directions
-        for current_vision in range(1, math.floor(vision) + 1):
-            food_directions = self.food_directions_found_in_vision(
-                possible_directions,
-                current_species_row_index,
-                current_species_col_index,
-                current_vision,
-            )
-
-            # Return the closest food found
-            # Ties broken randomly
-            if len(food_directions) > 0:
-                return random.choice(food_directions)
-
-        # If no food found so far...
-        # Look {vision // 1} + 1 spaces in all possible directions
-        food_directions = self.food_directions_found_in_vision(
-            possible_directions,
-            current_species_row_index,
-            current_species_col_index,
-            current_vision=math.floor(vision) + 1,
-        )
-
-        # If food found, move towards food with (vision - vision // 1) probability -- that is with probability U[0, 1] < (vision % 1)
-        if len(food_directions) > 0 and random.random() < (vision % 1):
-            return random.choice(food_directions)
-        else:
-            return random.choice(possible_directions)
-
-    def species_move(self, action_number) -> None:
-        """
-        All living species make a move on the grid.
-
-        For all species
-        - 1) If it is able to move (according to its speed) and it has not previously moved this action_number...
-        - 2) Determine what directions it can move in (not off the grid)
-        - 3) Figure out the best direction the species can move (according to its vision)
-        - 4) Set this as the species' last moved direction, and make a move in this direction
-
-        Parameters
-        ----------
-        action_number : int
-            The number of actions that have already happened this day
-        """
-
-        """
-        Explanation: The code has been changed to use a slowness factor instead. 
-        The fastest creature statisfies the modulo able_to_move condition at all times with slowness factor 1. 
-        A creature which is half as fast will satisfy the able_to_move condition half the action steps with slowness factor
-        2 and so on
-        """
-
-        maximum_speed = constants.MAXIMUM_SPEED
-
-        moved_species = []
-
-        for row_index, row in enumerate(self.grid):
-            for col_index, location in enumerate(row):
-                for species in location.species_list:
-                    slowness_factor = (
-                        (int)(maximum_speed / species.speed) + 1
-                        if species.speed > 0
-                        else -1
-                    )
-
-                    able_to_move = (
-                        action_number % slowness_factor == 0
-                        and (not species.hibernate)
-                        and (slowness_factor != -1)
-                    )
-
-                    has_previously_moved = species.id in moved_species
-
-                    # 1) If it is able to move (according to its speed) and it has not previously moved this action_number...
-                    if able_to_move and not has_previously_moved:
-                        # 2) Determine what directions it can move in (not off the grid
-                        remaining_directions = World.directions.copy()
-
-                        invalid_directions = []
-
-                        # Remove all directions where the species goes off the grid
-                        for direction in remaining_directions:
-                            (
-                                row_change,
-                                col_change,
-                            ) = World.directions_to_location_change[direction]
-
-                            if not self.is_valid_location(
-                                (
-                                    row_index + row_change,
-                                    col_index + col_change,
-                                )
-                            ):
-                                invalid_directions.append(direction)
-
-                        for direction in invalid_directions:
-                            remaining_directions.remove(direction)
-
-                        # 3) Figure out the best direction the species can move (according to its vision)
-                        new_direction = self.decide_direction(
-                            species,
-                            (row_index, col_index),
-                            remaining_directions,
-                        )
-
-                        # 4) Set this as the species' last moved direction, and make a move in this direction
-                        species.last_moved_direction = new_direction
-
-                        (
-                            row_change,
-                            col_change,
-                        ) = World.directions_to_location_change[new_direction]
-
-                        self.add_species_to_grid(
-                            species,
-                            row_index + row_change,
-                            col_index + col_change,
-                        )
-
-                        location.species_list.remove(species)
-                        moved_species.append(species.id)
-
-    def species_consume_food(self) -> None:
-        """
-        If species are in a location with food, they consume all the food to gain energy.
-
-        If more than one species are in the same location with food, they share or fight over the food according to their aggression metrics.
-        @Atreyi to explain in more detail
-
-        The dove to hawk threshold is 0.5
-        """
-
-        food_value = constants.FOOD_VALUE
-        damage_value = constants.DAMAGE_VALUE
-
-        for row in self.grid:
-            for location in row:
-                if (
-                    len(location.species_list) > 0
-                    and len(location.food_list) > 0
-                ):
-                    if len(location.species_list) == 1:
-                        for species in location.species_list:
-                            species.energy += (
-                                len(location.food_list) * food_value
-                            )
-                    else:
-                        aggression = [
-                            species.aggression
-                            for species in location.species_list
-                        ]
-                        if all(aggr <= 0.5 for aggr in aggression):
-                            for species in location.species_list:
-                                species.energy += (
-                                    len(location.food_list)
-                                    * food_value
-                                    / len(location.species_list)
-                                )
-                        else:
-                            winner_hawk_indices = [
-                                i
-                                for i, j in enumerate(aggression)
-                                if j == max(aggression)
-                            ]
-                            if len(winner_hawk_indices) == 1:
-                                max_damage = max(
-                                    [
-                                        i
-                                        for i in aggression
-                                        if i < max(aggression)
-                                    ]
-                                )
-                                if max_damage <= 0.5:
-                                    max_damage = 0
-                            else:
-                                max_damage = max(aggression)
-                            winner_hawk = location.species_list[
-                                random.sample(winner_hawk_indices, 1)[0]
-                            ].id
-                            for species in location.species_list:
-                                if species.aggression > 0.5:
-                                    if species.id == winner_hawk:
-                                        species.energy += (
-                                            len(location.food_list)
-                                            * food_value
-                                        )
-                                        species.energy -= (
-                                            max_damage * damage_value
-                                        )
-                                    else:
-                                        species.energy -= (
-                                            species.aggression * damage_value
-                                        )
-                    location.food_list = []
-
-    def species_hibernate(self) -> None:
-        """
-        At the beginning of each day each creature may hibernate with a probability proportional to its size
-        """
-        for row in self.grid:
-            for location in row:
-                for species in location.species_list:
-                    hibernation_risk = species.size
-                    is_hibernating = random.random() < hibernation_risk
-                    species.hibernate = is_hibernating
-
-    def species_lose_energy(self) -> None:
-        """
-        Each species loses a set amount of energy at the end of every day.
-        This energy loss is proportional to the square of the speed of the species.
-        Species lose an additional amount of energy proportional to their vision trait
-        Maximum energy is capped at a value that increases with the size of the species
-        """
-
-        energy_loss_base = constants.ENERGY_LOSS
-        food_value = constants.FOOD_VALUE
-        reproduction_threshold = constants.REPRODUCTION_THRESHOLD
-
-        for row in self.grid:
-            for location in row:
-                for species in location.species_list:
-                    energy_loss = ((1 + species.speed) ** 2) * energy_loss_base
-                    energy_loss += ((species.vision) * energy_loss_base) / 2
-                    species.energy -= energy_loss
-                    maximum_stored_energy = (
-                        reproduction_threshold + species.size * food_value * 10
-                    )
-                    species.energy = min(species.energy, maximum_stored_energy)
-
-    def species_age(self) -> None:
-        """
-        all creatures get older
-        """
-
-        for row in self.grid:
-            for location in row:
-                for species in location.species_list:
-                    species.age += 1
-
-    def species_reproduce(self) -> None:
-        """
-        If a species has more than N energy, they reproduce asexually. The new species has mutated traits, distributed as Normal(μ=parent_trait, σ=trait_mutation_rate)
-        """
-
-        reproduction_threshold = constants.REPRODUCTION_THRESHOLD
-
-        for row in self.grid:
-            for location in row:
-                for species in location.species_list:
-                    if species.energy >= reproduction_threshold:
-                        species.energy = (
-                            species.energy - reproduction_threshold / 2
-                        )
-
-                        # Get parent's traits
-                        parent_traits = species.get_traits()
-
-                        # Add random mutation to generate child's trait values
-                        child_traits = Species.get_child_traits(
-                            parent_traits, self.mutation_rates
-                        )
-
-                        # Generate a child from these trait values
-                        if child_traits is not None:
-                            location.add_species(
-                                Species(
-                                    size=child_traits["size"],
-                                    speed=child_traits["speed"],
-                                    vision=child_traits["vision"],
-                                    aggression=child_traits["aggression"],
-                                    energy=reproduction_threshold / 2,
-                                )
-                            )
-
-    def species_die(self) -> int:
-        """
-        If any species has less than or equal to 0 energy, they die.
-
-        Returns
-        -------
-        num_species_alive : int
-            The number of species that are still alive in the simulation World
-        """
-
-        num_alive_species = 0  # Calculated like this for the logs
-        maximum_age = constants.MAXIMUM_AGE
-
-        for row in self.grid:
-            for location in row:
-                dead_species_list = []
-
-                for species in location.species_list:
-                    if species.energy <= 0 or species.age >= maximum_age:
-                        species.death = True
-                        dead_species_list.append(species)
-                    else:
-                        num_alive_species += 1
-
-                for species in dead_species_list:
-                    location.species_list.remove(species)
-
-        return num_alive_species
-
-    def count_living_species(self) -> int:
-        """
-        Count the total number of species that are still alive in the simulation World.
-
-        Returns
-        -------
-        num_species_alive : int
-            The number of species that are still alive in the simulation World
-        """
-
-        num_alive_species = 0
-
-        for row in self.grid:
-            for location in row:
-                num_alive_species += len(location.species_list)
-
-        return num_alive_species
-
-    def pprint(self, display_grid=True, display_traits=True) -> None:
-        """
-        Pretty print the World's current state.
-
-        Parameters
-        ----------
-        display_grid : bool
-            If true, pretty print self.grid (default is True).
-        display_traits : bool
-            If true, pretty print all traits of living species in a table (default is True)
-        """
-
-        # Pretty print self.grid
-        #   Each location is represented as s1,...,sn||f1,...,fn for species ids s1,...,sn and food values f1,...,fn in each location.
-        #   E.g. 1,3||2,2 represents species objects with ids 1 and 3, and food objects of values 2 and 2, occupying this location
-        if display_grid:
-            pprint_grid = [
-                [None for _ in range(self.grid_length_size)]
-                for _ in range(self.grid_length_size)
-            ]
-
-            for row_index, row in enumerate(self.grid):
-                for col_index, location in enumerate(row):
-                    pprint_location = ""
-                    species_id_list = location.get_species_id_list()
-                    food_value_list = location.get_food_value_list()
-
-                    if species_id_list or food_value_list:
-                        if species_id_list:
-                            pprint_location += colored(
-                                ",".join(species_id_list), "light_blue"
-                            )
-                        pprint_location += "||"
-                        if food_value_list:
-                            pprint_location += colored(
-                                ",".join(food_value_list), "light_red"
-                            )
-                    else:
-                        pprint_location = "⠀" * 3
-
-                    pprint_grid[row_index][col_index] = pprint_location
-
-            print(
-                tabulate(
-                    pprint_grid, tablefmt="rounded_grid", stralign="center"
-                )
-            )
-            print("\n")
-
-        # Pretty print all traits of living species in a table
-        species_traits_list = []
-
-        for row in self.grid:
-            for location in row:
-                for species in location.species_list:
-                    species_traits_list.append(
-                        [
-                            species.id,
-                            species.size,
-                            species.speed,
-                            species.vision,
-                            species.aggression,
-                            species.energy,
-                        ]
-                    )
-        if display_traits:
-            species_traits_list.sort(
-                key=lambda species_traits: species_traits[0]
-            )
-
-            table = [
-                [
-                    "Species ID",
-                    "Size",
-                    "Speed",
-                    "Vision",
-                    "Aggression",
-                    "Energy",
-                ]
-            ] + species_traits_list
-
-            print(tabulate(table, headers="firstrow", tablefmt="fancygrid"))
-            print("\n")
-=======
-import random
-from typing import Dict, Any, List
-from species import Species
-from food import Food
-import math
-from pprint import pprint
-from tabulate import tabulate
-from termcolor import colored
-import constants
-from dataclasses import dataclass
-from numpy.random import normal
-
-
-class Location:
-    """
-    A class representing a location on the simulation grid. This location can store multiple Species objects and Food objects.
-
-    Attributes
-    ----------
-    species_list : list(Species)
-        Stores a list of all species currently in this location
-    food_list : list(Food)
-        Stores a list of all food currently in this location
-    """
-
-    def __init__(self) -> None:
-        """
-        Initialise a Location object.
-        """
-        self.species_list = []
-        self.food_list = []
-
-    def add_species(self, species: Species) -> None:
-        """
-        Add a species object to self.species_list.
-
-        Parameters
-        ----------
-        species : Species
-            The species object to be added to self.species_list
-        """
-        self.species_list.append(species)
-
-    def add_food(self) -> None:
-        """
-        Add a new food object to self.food_list.
-        """
-        self.food_list.append(Food())
-
-    def get_species_id_list(self) -> list[Species]:
-        """
-        Returns a list containing string(species.id) for each species in self.species_list.
-        """
-        return [str(species.id) for species in self.species_list]
-
-    def get_food_value_list(self) -> list[Food]:
-        """
-        Returns a list containing string(food.value) for each food in self.food_list.
-        """
-        return [str(food.value) for food in self.food_list]
-
-
-@dataclass
-class DebugInfo:
-    """
-    A class containing information about how much information should be printed to the console during the program's execution.
-    The default is no debug info. 
-
-    Attributes 
-    ----------
-    period : int 
-        The number of days to wait before printing debug info (default is 1)
-    should_display_day : bool 
-        Should display the current day of the simulation (default is False)
-    should_display_action : bool 
-        Should display the number of actions taken so far that day (default is False)
-    should_display_grid : bool 
-        Should the grid state be printed in the debug info (default is False) 
-    should_display_traits : bool
-        Should the traits of each species be printed in the debug info (default is False) 
-    should_display_population : bool 
-        Should display the total number of living species on this given day (default is False)
-    """
-    period: int = 1
-    should_display_day: bool = False
-    should_display_action: bool = False
-    should_display_grid: bool = False
-    should_display_traits: bool = False
-    should_display_population: bool = False
-
-
-@dataclass
-class LogItem:
-    """
-    Contains a log entries for each day of the simulation, for analysis and training emulators. 
-
-    Attributes 
-    ----------
-    day : int 
-        The current day of the simulation 
-    num_species_alive : int 
-        The number of species that still live at the *start* of this day
-    temperature : float 
-        Current temperature on this day  
-    probability_of_food : float
-        Probability of a food being generated in any location on this day 
-    traits_dict : Dict[str, List[float]]
-        Contains traits of all living species at the *start* of this day in the form: 
-        {
-          "size" : [size_species_1, ..., size_species_n],
-          "speed" : [speed_species_1, ..., speed_species_n],
-          "vision" : [vision_species_1, ..., vision_species_n],
-          "aggression" : [aggression_species_1, ..., aggression_species_n],
-        }
-    """
-    day: int
-    num_species_alive: int
-    temperature: float
-    probability_of_food: float
-    traits_dict: Dict[str, List[float]]
-
-
-class World:
-    """
-    A class representing the simulation world.
-
-    Parameters
-    ----------
-    grid_length_size : int 
-        Length of each size of the simulation grid.
-
-    Attributes
-    ----------
-    directions : static(list(str))
-        Directions that the species can move in on the grid: ['N', 'S', 'W', 'E']
-    directions_to_location_change : static(dict(str, tuple(int, int)))
-        Maps directions to a location change tuple. E.g. 'N' -> (-1, 0) for 1 step up the 2D array and 0 steps to the right
-
-    grid_length_size : int
-        Length of each size of the simulation grid.
-    num_inital_species : constant(int)
-        Number of inital species placed onto the grid
-    num_actions_per_day : constant(int)
-        Number of moving and feeding actions made per day
-    days : int
-        Days elapsed since the start of the simulation (starts at 0)
-    grid : list(list(Location))
-        Stores the current state of the world. A grid_size x grid_size matrix of Location instances
-    """
-
-    directions = ['N', 'S', 'W', 'E']
-    directions_to_location_change = {
-        'N': (-1, 0),
-        'S': (1, 0),
-        'E': (0, 1),
-        'W': (0, -1),
-    }
-    opposite_direction = {
-        'N': 'S',
-        'S': 'N',
-        'E': 'W',
-        'W': 'E',
-    }
-
-    def __init__(self, grid_length_size) -> None:
-        """
-        Initialise the World object.
-        """
-
-        self.grid_length_size = grid_length_size
-
-        self.num_initial_species = constants.NUM_INITIAL_SPECIES_FRACTION * \
-            (grid_length_size ** 2)
-
-        self.day = 0
-        self.num_actions_per_day = constants.NUM_ACTIONS_PER_DAY
-
-        self.grid = [
-            [Location() for _ in range(self.grid_length_size)] for _ in range(self.grid_length_size)
-        ]
-
-    def set_mutation_rates(self, mutation_rates) -> None:
-        """
-        Set the mutation rate values of the World instance. 
-
-        Attributes 
-        ----------
-        size_mutation_rate : int 
-            Mutation rate for species size: size_{t+1} = N(size_t, size_mutation_rate)
-        speed_mutation_rate : int 
-            Mutation rate for species speed: speed_{t+1} = N(speed_t, speed_mutation_rate)
-        vision_mutation_rate : int 
-            Mutation rate for species vision: vision_{t+1} = N(vision_t, vision_mutation_rate)
-        aggression_mutation_rate : int 
-            Mutation rate for species aggression: aggression_{t+1} = N(aggression_t, aggression_mutation_rate)
-        """
-
-        self.size_mutation_rate = mutation_rates["size"]
-        self.speed_mutation_rate = mutation_rates["speed"]
-        self.vision_mutation_rate = mutation_rates["vision"]
-        self.aggression_mutation_rate = mutation_rates["aggression"]
-        self.mutation_rates = {
-            "size": mutation_rates["size"],
-            "speed": mutation_rates["speed"],
-            "vision": mutation_rates["vision"],
-            "aggression": mutation_rates["aggression"]
-        }
-
-    def run_simulation_loop(self, debug_info=DebugInfo(), max_days=None):
-        """
-        Run the World simulation until the species goes extinct. 
-
-        Parameters
-        ----------
-        debug_info : DebugInfo 
-            Determines how much information should be printed to the console during the program's execution (default is no debug info)
-        max_days : optional(int)
-            If not None, this is the maximum number of days the simulation can run for before being automatically terminated (default is None)
-
-        Returns 
-        -------
-        days_survived : int 
-            The number of days the species has survived until extinction 
-        log : list(LogItem)
-            A list of log item entries (important values for emulation training: see LogItem) made throughout the simulation's execution
-        """
-
-        log = []
-        is_extinct = False
-
-        while not is_extinct:
-            self.day += 1
-
-            if max_days:
-                if self.day > max_days:
-                    self.day -= 1
-                    break
-
-            is_extinct, log_item = self.compute_timestep(debug_info)
-            log.append(log_item)
-            self.debug(debug_info)
-
-        days_survived = self.day
-
-        return days_survived, log
-
-    def run(self, mutation_rates, debug_info=DebugInfo(), max_days=None) -> (int, List[LogItem]):
-        """
-        Run the World simulation with given mutation rates until the species goes extinct. 
-
-        Parameters
-        ----------
-        mutation_rates : dict(string, int)
-            Contains keys: size, speed, vision, aggression. 
-            With corresponding values representing the mutation rates for each trait 
-        debug_info : DebugInfo 
-            Determines how much information should be printed to the console during the program's execution (default is no debug info)
-        max_days : optional(int)
-            If not None, this is the maximum number of days the simulation can run for before being automatically terminated (default is None)
-
-        Returns 
-        -------
-        days_survived : int 
-            The number of days the species has survived until extinction 
-        log : list(LogItem)
-            A list of log item entries (important values for emulation training: see LogItem) made throughout the simulation's execution
-        """
-
-        self.populate_grid()
-        self.day = 0
-
-        self.set_mutation_rates(mutation_rates)
-        return self.run_simulation_loop(debug_info, max_days)
-
-    def run_from_start_point(self, mutation_rates, day_start_point, population_start_point, mutation_start_point, debug_info=DebugInfo(), max_days=None) -> (int, List[LogItem]):
-        """
-        Run the World simulation from a start point with given mutation rates until the species goes extinct. 
-        The current day, population and mean + std of each mutation trait are given for the start point. 
-
-        Parameters
-        ----------
-        mutation_rates : dict(string, int)
-            Contains keys: size, speed, vision, aggression. 
-            With corresponding values representing the mutation rates for each trait 
-        day_start_point : int 
-            The day in which the simulation starts from (assert that 0 <= day_start_point and day_start_point < max_days if max_days is not None)
-        population_start_point : int 
-            The population at the simulation start point (assert that 0 <= population_start_point <= (self.grid_length_size ** 2))        
-        mutation_start_point : dict(string, (int, int))
-            Contains keys: size, speed, vision, aggression. 
-            With corresponding values (mean, std) for the current mean and std of each trait
-        debug_info : DebugInfo 
-            Determines how much information should be printed to the console during the program's execution (default is no debug info)
-        max_days : optional(int)
-            If not None, this is the maximum number of days the simulation can run for before being automatically terminated (default is None)
-
-        Returns 
-        -------
-        days_survived : int 
-            The number of days the species has survived until extinction 
-        log : list(LogItem)
-            A list of log item entries (important values for emulation training: see LogItem) made throughout the simulation's execution
-
-        Attributes 
-        ----------
-        size_mutation_rate : int 
-            Mutation rate for species size: size_{t+1} = N(size_t, size_mutation_rate)
-        speed_mutation_rate : int 
-            Mutation rate for species speed: speed_{t+1} = N(speed_t, speed_mutation_rate)
-        vision_mutation_rate : int 
-            Mutation rate for species vision: vision_{t+1} = N(vision_t, vision_mutation_rate)
-        aggression_mutation_rate : int 
-            Mutation rate for species aggression: aggression_{t+1} = N(aggression_t, aggression_mutation_rate)
-        """
-
-        self.populate_grid_from_start_point(
-            population_start_point, mutation_start_point)
-        self.day = day_start_point
-
-        self.set_mutation_rates(mutation_rates)
-        return self.run_simulation_loop(debug_info, max_days)
-
-    def debug(self, debug_info) -> None:
-        """
-        If the current day reaches the debug_info period, pretty print the World's state according to the remaining debug_info parameters: should_display_grid and should_display_traits
-
-        Parameters
-        ----------
-        debug_info : DebugInfo 
-            Determines how much information should be printed to the console during the program's execution (default is no debug info)
-        """
-        if self.day % debug_info.period == 0:
-
-            if debug_info.should_display_day:
-                print("Day number:", self.day)
-
-            if debug_info.should_display_population:
-                print("Population:", self.count_living_species())
-
-            self.pprint(debug_info.should_display_grid,
-                        debug_info.should_display_traits)
-
-    def compute_timestep(self, debug_info) -> None:
-        """
-        Perform a timestep (that is process 1 day) of the World simulation.
-
-        Parameters
-        ----------
-        debug_info : DebugInfo 
-            Determines how much information should be printed to the console during the program's execution (default is no debug info)
-
-        Returns 
-        -------
-        is_extinct : bool 
-            This is true if, and only if, all species have died
-        log_item : LogItem
-            The log item entry for this timestep of the simulation (important values for emulation training: see LogItem)
-        """
-
-        traits_dict = self.get_traits_of_living_species()
-        temperature, probability_of_food = self.add_food_to_grid()
-        self.species_hibernate()
-
-        for action_number in range(self.num_actions_per_day):
-            if debug_info.should_display_action:
-
-                self.pprint(debug_info.should_display_grid,
-                            debug_info.should_display_traits)
-
-            self.species_move(action_number)
-            self.species_consume_food()
-
-        self.species_lose_energy()
-        self.species_reproduce()
-        self.species_age()
-        num_species_alive = self.species_die()
-
-        # Clean all leftover food
-        for row in self.grid:
-            for location in row:
-                location.food_list = []
-
-        log_item = LogItem(self.day, num_species_alive,
-                           temperature, probability_of_food, traits_dict)
-
-        is_extinct = num_species_alive == 0
-
-        return is_extinct, log_item
-
-    def populate_grid(self) -> None:
-        """
-        Fill self.grid with self.num_inital_species number of initial species.
-        """
-
-        species_location_set = set()  # Using sets so that locations are unique
-
-        # Keep adding locations until the set contains 4 unique locations
-        while len(species_location_set) < self.num_initial_species:
-            random_tuple = (random.randint(0, self.grid_length_size - 1),
-                            random.randint(0, self.grid_length_size - 1))
-            species_location_set.add(random_tuple)
-
-        for species_x, species_y in species_location_set:
-            # Add new species instances at every location in the set
-            self.grid[species_y][species_x].add_species(Species())
-
-    def populate_grid_from_start_point(self, population_start_point, mutation_start_point) -> None:
-        """
-        Fill self.grid with population_start_point number of initial species.
-        The mutations of these species are described by the mean and std in mutation_start_point
-
-        Parameters
-        ----------
-        population_start_point : int 
-            The population at the simulation start point (assert that 0 <= population_start_point <= (self.grid_length_size ** 2))        
-        mutation_start_point : dict(string, (int, int))
-            Contains keys: size, speed, vision, aggression. 
-            With corresponding values (mean, std) for the current mean and std of each trait
-        """
-
-        species_location_set = set()  # Using sets so that locations are unique
-
-        # Keep adding locations until the set contains 4 unique locations
-        while len(species_location_set) < population_start_point:
-            random_tuple = (random.randint(0, self.grid_length_size - 1),
-                            random.randint(0, self.grid_length_size - 1))
-            species_location_set.add(random_tuple)
-
-        for species_x, species_y in species_location_set:
-
-            # Add new species instances at every location in the set
-            size = normal(
-                loc=mutation_start_point["size"][0], scale=mutation_start_point["size"][1])
-            speed = normal(
-                loc=mutation_start_point["speed"][0], scale=mutation_start_point["speed"][1])
-            vision = normal(
-                loc=mutation_start_point["vision"][0], scale=mutation_start_point["vision"][1])
-            aggression = normal(
-                loc=mutation_start_point["aggression"][0], scale=mutation_start_point["aggression"][1])
-
-            self.grid[species_y][species_x].add_species(
-                Species(size=size, speed=speed, vision=vision, aggression=aggression))
-
-    def get_traits_of_living_species(self) -> Dict[str, List[float]]:
-        """
-        Returns each trait of all living species in list form, accessible through a dictionary. 
-
-        Returns
-        -------
-        traits_dict : Dict[str, List[float]]
-            Contains traits of all living species in the form: 
-            {
-              "size" : [size_species_1, ..., size_species_n],
-              "speed" : [speed_species_1, ..., speed_species_n],
-              "vision" : [vision_species_1, ..., vision_species_n],
-              "aggression" : [aggression_species_1, ..., aggression_species_n],
-            }
-        """
-
-        traits_dict = {"size": [], "speed": [],
-                       "vision": [], "aggression": [], "energy": []}
-
-        for row in self.grid:
-            for location in row:
-                for species in location.species_list:
-                    traits_dict["size"].append(species.size)
-                    traits_dict["speed"].append(species.speed)
-                    traits_dict["vision"].append(species.vision)
-                    traits_dict["aggression"].append(species.aggression)
-                    traits_dict["energy"].append(species.energy)
-
-        return traits_dict
-
-    def compute_temperature(self) -> int:
-        """
-        Compute the temperature depending on the day.
-
-        This takes into account both (periodic) seasonal variance and (linear) climate change.
-
-        We compute seasonal variance as: 8 - 18cos(2π * days / 365) as seen in Chapter 4.2 of https://link.springer.com/article/10.1007/s11538-008-9389-z.
-
-        Returns
-        -------
-        temperature : float
-            Temperature on the current day
-        """
-
-        return 10 + 10 * math.sin(2 * math.pi * self.day / 100) + (self.day / 100)
-
-    def add_food_to_grid(self) -> None:
-        """
-        Add food to grid depending on current temperature.
-
-        We model the probability of a food appearing in a location as a scaled Gaussian distribution:
-            probability_of_food = scalar * exp(-0.5 * ((temperature - optimal_temperature) / sigma) ** 2)
-
-        Returns
-        -------
-        temperature : float 
-            Current temperature on this day  
-        probability_of_food : float
-            Probability of a food being generated in any location on this day 
-        """
-
-        optimal_temperature = constants.OPTIMAL_TEMPERATURE
-        scalar = constants.FOOD_PROBABILITY_SCALAR
-        sigma = constants.FOOD_PROBABILITY_STD
-
-        temperature = self.compute_temperature()
-
-        probability_of_food = scalar * \
-            math.exp(-0.5 * (abs(temperature - optimal_temperature) / sigma) ** 2)
-
-        # print(temperature,probability_of_food)
-
-        sum = 0
-        for row in self.grid:
-            for location in row:
-                if random.random() < probability_of_food:
-                    location.add_food()
-                sum += len(location.food_list)
-        # print("Total food:", sum)
-
-        return temperature, probability_of_food
-
-    def add_species_to_grid(self, species, row_index, col_index) -> None:
-        """
-        Add a given species to the grid at a given row and column index. 
-
-        Parameters
-        ----------
-        species : Species
-            Species to be added to grid  
-        row_index : int 
-            Index of grid row where the species should be added 
-        col_index : int 
-            Index of grid col where the species should be added 
-        """
-        self.grid[row_index][col_index].add_species(species)
-
-    def is_valid_location(self, location) -> bool:
-        """
-        Returns true if a given location (in form (row_index, col_index)) is within the boundaries of the grid.
-
-        Parameters
-        ----------
-        location : (int, int)
-            Location represented in form (row_index, col_index)
-
-        Returns 
-        -------
-        is_valid_location : bool 
-            Is true if a given location (in form (row_index, col_index)) is within the boundaries of the grid  
-        """
-
-        row_index, col_index = location
-
-        if col_index < 0 or col_index >= self.grid_length_size:
-            return False
-
-        if row_index < 0 or row_index >= self.grid_length_size:
-            return False
-
-        return True
-
-    def is_food_at_location(self, location) -> bool:
-        """ 
-        Returns true if the given location (in form (row_index, col_index)) contains food.
-
-        Parameters
-        ----------
-        location : (int, int)
-            Location represented in form (row_index, col_index)
-
-        Returns 
-        -------
-        is_food : bool 
-            Is true if a given location (in form (row_index, col_index)) on the grid contains food 
-        """
-
-        row_index, col_index = location
-        food_list_at_location = self.grid[row_index][col_index].food_list
-        is_food = len(food_list_at_location) > 0
-
-        return is_food
-
-    def food_directions_found_in_vision(self, possible_directions, current_species_row_index, current_species_col_index, current_vision) -> List[str]:
-        """
-        Returns a list of all directions (i.e. "N", "S", "E", or "W") of food found with a set vision. 
-        Note that we only look at positions EXACTLY as far as the vision, not any less than the vision.
-
-        Parameters
-        ----------
-        possible_directions : list(str)
-            A subset of World.directions (['N', 'S', 'W', 'E']), containing all directions the species can possibly move in 
-        current_species_row_index : int 
-            Current row index of the species on the grid 
-        current_species_col_index : int 
-            Current col index of the species on the grid 
-        current_vision : int 
-            The current vision range we are examining (we only look at locations EXACTLY this far)
-
-        Returns
-        -------
-        food_locations : list(str)
-            List of all directions containing food found with the set vision 
-        """
-
-        food_directions = []
-
-        for direction in possible_directions:
-
-            row_change, col_change = World.directions_to_location_change[direction]
-
-            # The indices of the location the species is currently looking at (to find food)
-
-            currently_observed_row_index = current_species_row_index + row_change * current_vision
-            currently_observed_col_index = current_species_col_index + col_change * current_vision
-
-            currently_observed_location = currently_observed_row_index, currently_observed_col_index
-
-            if self.is_valid_location(currently_observed_location) and self.is_food_at_location(currently_observed_location):
-                food_directions.append(direction)
-
-        return food_directions
-
-    def is_food_at_location(self, currently_observed_location) -> bool:
-        row_index, col_index = currently_observed_location
-        return len(self.grid[row_index][col_index].food_list) > 0
-
-    def decide_direction(self, species, species_location, possible_directions) -> str:
-        """
-        Given the possible directions that a species can take, determine the best direction they should move in. 
-        - This should be towards the direction with the closest food in the species' vision.
-        - Ties should be broken randomly.
-        - Vision only works along rows and columns, not diagonally.
-
-        Vision of 3.4: 
-        - Look 3 spaces in all possible directions
-        - Move towards closest food found
-        - If no food found, look 4 spaces in all possible directions 
-        - If food found:
-          - 40% chance (3.4 - 3 = 0.4): Move towards food 
-          - 60% chance: Move in a random possible direction
-        - If no food found 
-          - Move in a random possible direction  
-
-        Parameters
-        ----------
-        species : Species
-            Current species that is looking to move. 
-        species_location : tuple(int, int)
-            Current location of the species that is looking to move 
-        possible_directions : list(str) 
-            A subset of World.directions (['N', 'S', 'W', 'E']), containing all directions the species can possibly move in 
-
-        Returns 
-        -------
-        best_direction : str 
-            The best direction the species can move in (based off the food found with the species' vision)
-        """
-        parameter = constants.MAXIMUM_VISION
-        sight = species.vision
-        current_species_row_index, current_species_col_index = species_location
-        vision = self.grid_length_size * sight * parameter
-        # Look {vision // 1} spaces in all possible directions
-        for current_vision in range(1, math.floor(vision) + 1):
-
-            food_directions = self.food_directions_found_in_vision(
-                possible_directions, current_species_row_index, current_species_col_index, current_vision)
-
-            # Return the closest food found
-            # Ties broken randomly
-            if len(food_directions) > 0:
-                return random.choice(food_directions)
-
-        # If no food found so far...
-        # Look {vision // 1} + 1 spaces in all possible directions
-        food_directions = self.food_directions_found_in_vision(
-            possible_directions, current_species_row_index, current_species_col_index, current_vision=math.floor(vision) + 1)
-
-        # If food found, move towards food with (vision - vision // 1) probability -- that is with probability U[0, 1] < (vision % 1)
-        if len(food_directions) > 0 and random.random() < (vision % 1):
-            return random.choice(food_directions)
-        else:
-            return random.choice(possible_directions)
-
-    def species_move(self, action_number) -> None:
-        """
-        All living species make a move on the grid.
-
-        For all species 
-        - 1) If it is able to move (according to its speed) and it has not previously moved this action_number...
-        - 2) Determine what directions it can move in (not off the grid)
-        - 3) Figure out the best direction the species can move (according to its vision)
-        - 4) Set this as the species' last moved direction, and make a move in this direction
-
-        Parameters
-        ----------
-        action_number : int 
-            The number of actions that have already happened this day  
-        """
-
-        '''
-        Explanation: The code has been changed to use a slowness factor instead. 
-        The fastest creature statisfies the modulo able_to_move condition at all times with slowness factor 1. 
-        A creature which is half as fast will satisfy the able_to_move condition half the action steps with slowness factor
-        2 and so on
-        '''
-
-        maximum_speed = constants.MAXIMUM_SPEED
-
-        moved_species = []
-
-        for row_index, row in enumerate(self.grid):
-            for col_index, location in enumerate(row):
-                for species in location.species_list:
-
-                    slowness_factor = (int)(
-                        maximum_speed/species.speed) + 1 if species.speed > 0 else -1
-
-                    able_to_move = action_number % slowness_factor == 0 and (
-                        not species.hibernate) and (slowness_factor != -1)
-
-                    has_previously_moved = species.id in moved_species
-
-                    # 1) If it is able to move (according to its speed) and it has not previously moved this action_number...
-                    if able_to_move and not has_previously_moved:
-
-                        # 2) Determine what directions it can move in (not off the grid
-                        remaining_directions = World.directions.copy()
-
-                        invalid_directions = []
-
-                        # Remove all directions where the species goes off the grid
-                        for direction in remaining_directions:
-                            row_change, col_change = World.directions_to_location_change[direction]
-
-                            if not self.is_valid_location((row_index + row_change, col_index + col_change)):
-                                invalid_directions.append(direction)
-
-                        for direction in invalid_directions:
-                            remaining_directions.remove(direction)
-
-                        # 3) Figure out the best direction the species can move (according to its vision)
-                        new_direction = self.decide_direction(
-                            species, (row_index, col_index),
-                            remaining_directions)
-
-                        # 4) Set this as the species' last moved direction, and make a move in this direction
-                        species.last_moved_direction = new_direction
-
-                        row_change, col_change = World.directions_to_location_change[new_direction]
-
-                        self.add_species_to_grid(
-                            species, row_index + row_change, col_index + col_change)
-
-                        location.species_list.remove(species)
-                        moved_species.append(species.id)
-
-    def species_consume_food(self) -> None:
-        """
-        If species are in a location with food, they consume all the food to gain energy.
-
-        If more than one species are in the same location with food, they share or fight over the food according to their aggression metrics.
-        @Atreyi to explain in more detail  
-
-        The dove to hawk threshold is 0.5
-        """
-
-        food_value = constants.FOOD_VALUE
-        damage_value = constants.DAMAGE_VALUE
-
-        for row in self.grid:
-            for location in row:
-                active_list = [species for species in location.species_list if not species.hibernate]
-                # print(location.species_list, active_list)
-                if len(active_list) > 0 and len(location.food_list) > 0:
-                    if len(active_list) == 1:
-                        for species in active_list:
-                            species.energy += len(location.food_list) * \
-                                food_value
-                    else:
-                        aggression = [
-                            species.aggression for species in active_list]
-                        if all(aggr <= 0.5 for aggr in aggression):
-                            for species in active_list:
-                                species.energy += len(active_list) * food_value / \
-                                    len(active_list)
-                        else:
-                            winner_hawk_indices = [
-                                i for i, j in enumerate(aggression)if j == max(aggression)]
-                            if len(winner_hawk_indices) == 1:
-                                max_damage = max(
-                                    [i for i in aggression if i < max(aggression)])
-                                if max_damage <= 0.5:
-                                    max_damage = 0
-                            else:
-                                max_damage = max(aggression)
-                            winner_hawk = active_list[random.sample(
-                                winner_hawk_indices, 1)[0]].id
-                            for species in active_list:
-                                if species.aggression > 0.5:
-                                    if species.id == winner_hawk:
-                                        species.energy += len(
-                                            location.food_list) * food_value
-                                        species.energy -= max_damage * damage_value
-                                    else:
-                                        species.energy -= species.aggression * damage_value
-                    location.food_list = []
-
-    def species_hibernate(self) -> None:
-        """
-        At the beginning of each day each creature may hibernate with a probability proportional to its size
-        """
-        for row in self.grid:
-            for location in row:
-                for species in location.species_list:
-                    hibernation_risk = species.size
-                    is_hibernating = random.random() < hibernation_risk
-                    species.hibernate = is_hibernating
-
-    def species_lose_energy(self) -> None:
-        """
-        Each species loses a set amount of energy at the end of every day. 
-        This energy loss is proportional to the square of the speed of the species.
-        Species lose an additional amount of energy proportional to their vision trait
-        Maximum energy is capped at a value that increases with the size of the species 
-        """
-
-        energy_loss_base = constants.ENERGY_LOSS
-        food_value = constants.FOOD_VALUE
-        reproduction_threshold = constants.REPRODUCTION_THRESHOLD
-
-        for row in self.grid:
-            for location in row:
-                for species in location.species_list:
-                    energy_loss = ((0.25 + species.speed)**2) * energy_loss_base
-                    energy_loss += ((species.vision) * energy_loss_base) / 2
-                    species.energy -= energy_loss
-                    maximum_stored_energy = species.size * food_value * 10
-                    species.energy = min(species.energy, maximum_stored_energy)
-    
-    def species_age(self) -> None:
-        """
-        all creatures get older
-        """
-
-        for row in self.grid:
-            for location in row:
-                for species in location.species_list:
-                    species.age += 1
-
-    
-    def species_reproduce(self) -> None:
-        """
-        If a species has more than N energy, they reproduce asexually. The new species has mutated traits, distributed as Normal(μ=parent_trait, σ=trait_mutation_rate)
-        """
-
-        reproduction_threshold = constants.REPRODUCTION_THRESHOLD
-
-        for row in self.grid:
-            for location in row:
-                for species in location.species_list:
-
-                    if species.energy >= reproduction_threshold:
-                        species.energy = species.energy - reproduction_threshold / 2
-
-                        # Get parent's traits
-                        parent_traits = species.get_traits()
-
-                        # Add random mutation to generate child's trait values
-                        child_traits = Species.get_child_traits(
-                            parent_traits, self.mutation_rates)
-
-                        # Generate a child from these trait values
-                        if child_traits is not None:
-                            location.add_species(Species(
-                                size=child_traits["size"], speed=child_traits["speed"], vision=child_traits["vision"], aggression=child_traits["aggression"], energy=reproduction_threshold / 2))
-
-    def species_die(self) -> bool:
-        """
-        If any species has less than or equal to 0 energy, they die.
-
-        Returns
-        -------
-        num_species_alive : int
-            The number of species that are still alive in the simulation World
-        """
-
-        num_alive_species = 0  # Calculated like this for the logs
-        maximum_age = constants.MAXIMUM_AGE
-
-        for row in self.grid:
-            for location in row:
-
-                dead_species_list = []
-
-                for species in location.species_list:
-                    if species.energy <= 0 or species.age >= maximum_age:
-                        species.death = True
-                        dead_species_list.append(species)
-                    else:
-                        num_alive_species += 1
-
-                for species in dead_species_list:
-                    location.species_list.remove(species)
-
-        return num_alive_species
-
-    def count_living_species(self) -> int:
-        """
-        Count the total number of species that are still alive in the simulation World.
-
-        Returns
-        -------
-        num_species_alive : int 
-            The number of species that are still alive in the simulation World
-        """
-
-        num_alive_species = 0
-
-        for row in self.grid:
-            for location in row:
-                num_alive_species += len(location.species_list)
-
-        return num_alive_species
-
-    def pprint(self, display_grid=True, display_traits=True) -> None:
-        """
-        Pretty print the World's current state.
-
-        Parameters
-        ----------
-        display_grid : bool
-            If true, pretty print self.grid (default is True).
-        display_traits : bool
-            If true, pretty print all traits of living species in a table (default is True)
-        """
-
-        # Pretty print self.grid
-        #   Each location is represented as s1,...,sn||f1,...,fn for species ids s1,...,sn and food values f1,...,fn in each location.
-        #   E.g. 1,3||2,2 represents species objects with ids 1 and 3, and food objects of values 2 and 2, occupying this location
-        if display_grid:
-
-            pprint_grid = [[None for _ in range(self.grid_length_size)] for _ in range(
-                self.grid_length_size)]
-
-            for row_index, row in enumerate(self.grid):
-                for col_index, location in enumerate(row):
-                    pprint_location = ""
-                    species_id_list = location.get_species_id_list()
-                    food_value_list = location.get_food_value_list()
-
-                    if species_id_list or food_value_list:
-                        if species_id_list:
-                            pprint_location += colored(
-                                ",".join(species_id_list), "light_blue")
-                        pprint_location += "||"
-                        if food_value_list:
-                            pprint_location += colored(
-                                ",".join(food_value_list), "light_red")
-                    else:
-                        pprint_location = "⠀" * 3
-
-                    pprint_grid[row_index][col_index] = pprint_location
-
-            print(
-                tabulate(
-                    pprint_grid,
-                    tablefmt='rounded_grid',
-                    stralign='center'))
-            print("\n")
-
-        # Pretty print all traits of living species in a table
-        species_traits_list = []
-
-        for row in self.grid:
-            for location in row:
-                for species in location.species_list:
-                    species_traits_list.append(
-                        [species.id, species.size, species.speed, species.vision, species.aggression, species.energy])
-        if display_traits:
-            species_traits_list.sort(
-                key=lambda species_traits: species_traits[0])
-
-            table = [['Species ID', 'Size', 'Speed',
-                      'Vision', 'Aggression', 'Energy']] + species_traits_list
-
-            print(tabulate(table, headers='firstrow', tablefmt='fancygrid'))
-            print("\n")
->>>>>>> 5709c8c7
+import random
+from typing import Dict, Any, List
+from species import Species
+from food import Food
+import math
+from pprint import pprint
+from tabulate import tabulate
+from termcolor import colored
+import constants
+from dataclasses import dataclass
+from numpy.random import normal
+
+
+class Location:
+    """
+    A class representing a location on the simulation grid. This location can store multiple Species objects and Food objects.
+
+    Attributes
+    ----------
+    species_list : list(Species)
+        Stores a list of all species currently in this location
+    food_list : list(Food)
+        Stores a list of all food currently in this location
+    """
+
+    def __init__(self) -> None:
+        """
+        Initialise a Location object.
+        """
+        self.species_list = []
+        self.food_list = []
+
+    def add_species(self, species: Species) -> None:
+        """
+        Add a species object to self.species_list.
+
+        Parameters
+        ----------
+        species : Species
+            The species object to be added to self.species_list
+        """
+        self.species_list.append(species)
+
+    def add_food(self) -> None:
+        """
+        Add a new food object to self.food_list.
+        """
+        self.food_list.append(Food())
+
+    def get_species_id_list(self) -> list[Species]:
+        """
+        Returns a list containing string(species.id) for each species in self.species_list.
+        """
+        return [str(species.id) for species in self.species_list]
+
+    def get_food_value_list(self) -> list[Food]:
+        """
+        Returns a list containing string(food.value) for each food in self.food_list.
+        """
+        return [str(food.value) for food in self.food_list]
+
+
+@dataclass
+class DebugInfo:
+    """
+    A class containing information about how much information should be printed to the console during the program's execution.
+    The default is no debug info. 
+
+    Attributes 
+    ----------
+    period : int 
+        The number of days to wait before printing debug info (default is 1)
+    should_display_day : bool 
+        Should display the current day of the simulation (default is False)
+    should_display_action : bool 
+        Should display the number of actions taken so far that day (default is False)
+    should_display_grid : bool 
+        Should the grid state be printed in the debug info (default is False) 
+    should_display_traits : bool
+        Should the traits of each species be printed in the debug info (default is False) 
+    should_display_population : bool 
+        Should display the total number of living species on this given day (default is False)
+    """
+    period: int = 1
+    should_display_day: bool = False
+    should_display_action: bool = False
+    should_display_grid: bool = False
+    should_display_traits: bool = False
+    should_display_population: bool = False
+
+
+@dataclass
+class LogItem:
+    """
+    Contains a log entries for each day of the simulation, for analysis and training emulators. 
+
+    Attributes 
+    ----------
+    day : int 
+        The current day of the simulation 
+    num_species_alive : int 
+        The number of species that still live at the *start* of this day
+    temperature : float 
+        Current temperature on this day  
+    probability_of_food : float
+        Probability of a food being generated in any location on this day 
+    traits_dict : Dict[str, List[float]]
+        Contains traits of all living species at the *start* of this day in the form: 
+        {
+          "size" : [size_species_1, ..., size_species_n],
+          "speed" : [speed_species_1, ..., speed_species_n],
+          "vision" : [vision_species_1, ..., vision_species_n],
+          "aggression" : [aggression_species_1, ..., aggression_species_n],
+        }
+    """
+    day: int
+    num_species_alive: int
+    temperature: float
+    probability_of_food: float
+    traits_dict: Dict[str, List[float]]
+
+
+class World:
+    """
+    A class representing the simulation world.
+
+    Parameters
+    ----------
+    grid_length_size : int 
+        Length of each size of the simulation grid.
+
+    Attributes
+    ----------
+    directions : static(list(str))
+        Directions that the species can move in on the grid: ['N', 'S', 'W', 'E']
+    directions_to_location_change : static(dict(str, tuple(int, int)))
+        Maps directions to a location change tuple. E.g. 'N' -> (-1, 0) for 1 step up the 2D array and 0 steps to the right
+
+    grid_length_size : int
+        Length of each size of the simulation grid.
+    num_inital_species : constant(int)
+        Number of inital species placed onto the grid
+    num_actions_per_day : constant(int)
+        Number of moving and feeding actions made per day
+    days : int
+        Days elapsed since the start of the simulation (starts at 0)
+    grid : list(list(Location))
+        Stores the current state of the world. A grid_size x grid_size matrix of Location instances
+    """
+
+    directions = ['N', 'S', 'W', 'E']
+    directions_to_location_change = {
+        'N': (-1, 0),
+        'S': (1, 0),
+        'E': (0, 1),
+        'W': (0, -1),
+    }
+    opposite_direction = {
+        'N': 'S',
+        'S': 'N',
+        'E': 'W',
+        'W': 'E',
+    }
+
+    def __init__(self, grid_length_size) -> None:
+        """
+        Initialise the World object.
+        """
+
+        self.grid_length_size = grid_length_size
+
+        self.num_initial_species = constants.NUM_INITIAL_SPECIES_FRACTION * \
+            (grid_length_size ** 2)
+
+        self.day = 0
+        self.num_actions_per_day = constants.NUM_ACTIONS_PER_DAY
+
+        self.grid = [
+            [Location() for _ in range(self.grid_length_size)] for _ in range(self.grid_length_size)
+        ]
+
+    def set_mutation_rates(self, mutation_rates) -> None:
+        """
+        Set the mutation rate values of the World instance. 
+
+        Attributes 
+        ----------
+        size_mutation_rate : int 
+            Mutation rate for species size: size_{t+1} = N(size_t, size_mutation_rate)
+        speed_mutation_rate : int 
+            Mutation rate for species speed: speed_{t+1} = N(speed_t, speed_mutation_rate)
+        vision_mutation_rate : int 
+            Mutation rate for species vision: vision_{t+1} = N(vision_t, vision_mutation_rate)
+        aggression_mutation_rate : int 
+            Mutation rate for species aggression: aggression_{t+1} = N(aggression_t, aggression_mutation_rate)
+        """
+
+        self.size_mutation_rate = mutation_rates["size"]
+        self.speed_mutation_rate = mutation_rates["speed"]
+        self.vision_mutation_rate = mutation_rates["vision"]
+        self.aggression_mutation_rate = mutation_rates["aggression"]
+        self.mutation_rates = {
+            "size": mutation_rates["size"],
+            "speed": mutation_rates["speed"],
+            "vision": mutation_rates["vision"],
+            "aggression": mutation_rates["aggression"]
+        }
+
+    def run_simulation_loop(self, debug_info=DebugInfo(), max_days=None):
+        """
+        Run the World simulation until the species goes extinct. 
+
+        Parameters
+        ----------
+        debug_info : DebugInfo 
+            Determines how much information should be printed to the console during the program's execution (default is no debug info)
+        max_days : optional(int)
+            If not None, this is the maximum number of days the simulation can run for before being automatically terminated (default is None)
+
+        Returns 
+        -------
+        days_survived : int 
+            The number of days the species has survived until extinction 
+        log : list(LogItem)
+            A list of log item entries (important values for emulation training: see LogItem) made throughout the simulation's execution
+        """
+
+        log = []
+        is_extinct = False
+
+        while not is_extinct:
+            self.day += 1
+
+            if max_days:
+                if self.day > max_days:
+                    self.day -= 1
+                    break
+
+            is_extinct, log_item = self.compute_timestep(debug_info)
+            log.append(log_item)
+            self.debug(debug_info)
+
+        days_survived = self.day
+
+        return days_survived, log
+
+    def run(self, mutation_rates, debug_info=DebugInfo(), max_days=None) -> (int, List[LogItem]):
+        """
+        Run the World simulation with given mutation rates until the species goes extinct. 
+
+        Parameters
+        ----------
+        mutation_rates : dict(string, int)
+            Contains keys: size, speed, vision, aggression. 
+            With corresponding values representing the mutation rates for each trait 
+        debug_info : DebugInfo 
+            Determines how much information should be printed to the console during the program's execution (default is no debug info)
+        max_days : optional(int)
+            If not None, this is the maximum number of days the simulation can run for before being automatically terminated (default is None)
+
+        Returns 
+        -------
+        days_survived : int 
+            The number of days the species has survived until extinction 
+        log : list(LogItem)
+            A list of log item entries (important values for emulation training: see LogItem) made throughout the simulation's execution
+        """
+
+        self.populate_grid()
+        self.day = 0
+
+        self.set_mutation_rates(mutation_rates)
+        return self.run_simulation_loop(debug_info, max_days)
+
+    def run_from_start_point(self, mutation_rates, day_start_point, population_start_point, mutation_start_point, debug_info=DebugInfo(), max_days=None) -> (int, List[LogItem]):
+        """
+        Run the World simulation from a start point with given mutation rates until the species goes extinct. 
+        The current day, population and mean + std of each mutation trait are given for the start point. 
+
+        Parameters
+        ----------
+        mutation_rates : dict(string, int)
+            Contains keys: size, speed, vision, aggression. 
+            With corresponding values representing the mutation rates for each trait 
+        day_start_point : int 
+            The day in which the simulation starts from (assert that 0 <= day_start_point and day_start_point < max_days if max_days is not None)
+        population_start_point : int 
+            The population at the simulation start point (assert that 0 <= population_start_point <= (self.grid_length_size ** 2))        
+        mutation_start_point : dict(string, (int, int))
+            Contains keys: size, speed, vision, aggression. 
+            With corresponding values (mean, std) for the current mean and std of each trait
+        debug_info : DebugInfo 
+            Determines how much information should be printed to the console during the program's execution (default is no debug info)
+        max_days : optional(int)
+            If not None, this is the maximum number of days the simulation can run for before being automatically terminated (default is None)
+
+        Returns 
+        -------
+        days_survived : int 
+            The number of days the species has survived until extinction 
+        log : list(LogItem)
+            A list of log item entries (important values for emulation training: see LogItem) made throughout the simulation's execution
+
+        Attributes 
+        ----------
+        size_mutation_rate : int 
+            Mutation rate for species size: size_{t+1} = N(size_t, size_mutation_rate)
+        speed_mutation_rate : int 
+            Mutation rate for species speed: speed_{t+1} = N(speed_t, speed_mutation_rate)
+        vision_mutation_rate : int 
+            Mutation rate for species vision: vision_{t+1} = N(vision_t, vision_mutation_rate)
+        aggression_mutation_rate : int 
+            Mutation rate for species aggression: aggression_{t+1} = N(aggression_t, aggression_mutation_rate)
+        """
+
+        self.populate_grid_from_start_point(
+            population_start_point, mutation_start_point)
+        self.day = day_start_point
+
+        self.set_mutation_rates(mutation_rates)
+        return self.run_simulation_loop(debug_info, max_days)
+
+    def debug(self, debug_info) -> None:
+        """
+        If the current day reaches the debug_info period, pretty print the World's state according to the remaining debug_info parameters: should_display_grid and should_display_traits
+
+        Parameters
+        ----------
+        debug_info : DebugInfo 
+            Determines how much information should be printed to the console during the program's execution (default is no debug info)
+        """
+        if self.day % debug_info.period == 0:
+
+            if debug_info.should_display_day:
+                print("Day number:", self.day)
+
+            if debug_info.should_display_population:
+                print("Population:", self.count_living_species())
+
+            self.pprint(debug_info.should_display_grid,
+                        debug_info.should_display_traits)
+
+    def compute_timestep(self, debug_info) -> None:
+        """
+        Perform a timestep (that is process 1 day) of the World simulation.
+
+        Parameters
+        ----------
+        debug_info : DebugInfo 
+            Determines how much information should be printed to the console during the program's execution (default is no debug info)
+
+        Returns 
+        -------
+        is_extinct : bool 
+            This is true if, and only if, all species have died
+        log_item : LogItem
+            The log item entry for this timestep of the simulation (important values for emulation training: see LogItem)
+        """
+
+        traits_dict = self.get_traits_of_living_species()
+        temperature, probability_of_food = self.add_food_to_grid()
+        self.species_hibernate()
+
+        for action_number in range(self.num_actions_per_day):
+            if debug_info.should_display_action:
+
+                self.pprint(debug_info.should_display_grid,
+                            debug_info.should_display_traits)
+
+            self.species_move(action_number)
+            self.species_consume_food()
+
+        self.species_lose_energy()
+        self.species_reproduce()
+        self.species_age()
+        num_species_alive = self.species_die()
+
+        # Clean all leftover food
+        for row in self.grid:
+            for location in row:
+                location.food_list = []
+
+        log_item = LogItem(self.day, num_species_alive,
+                           temperature, probability_of_food, traits_dict)
+
+        is_extinct = num_species_alive == 0
+
+        return is_extinct, log_item
+
+    def populate_grid(self) -> None:
+        """
+        Fill self.grid with self.num_inital_species number of initial species.
+        """
+
+        species_location_set = set()  # Using sets so that locations are unique
+
+        # Keep adding locations until the set contains 4 unique locations
+        while len(species_location_set) < self.num_initial_species:
+            random_tuple = (random.randint(0, self.grid_length_size - 1),
+                            random.randint(0, self.grid_length_size - 1))
+            species_location_set.add(random_tuple)
+
+        for species_x, species_y in species_location_set:
+            # Add new species instances at every location in the set
+            self.grid[species_y][species_x].add_species(Species())
+
+    def populate_grid_from_start_point(self, population_start_point, mutation_start_point) -> None:
+        """
+        Fill self.grid with population_start_point number of initial species.
+        The mutations of these species are described by the mean and std in mutation_start_point
+
+        Parameters
+        ----------
+        population_start_point : int 
+            The population at the simulation start point (assert that 0 <= population_start_point <= (self.grid_length_size ** 2))        
+        mutation_start_point : dict(string, (int, int))
+            Contains keys: size, speed, vision, aggression. 
+            With corresponding values (mean, std) for the current mean and std of each trait
+        """
+
+        species_location_set = set()  # Using sets so that locations are unique
+
+        # Keep adding locations until the set contains 4 unique locations
+        while len(species_location_set) < population_start_point:
+            random_tuple = (random.randint(0, self.grid_length_size - 1),
+                            random.randint(0, self.grid_length_size - 1))
+            species_location_set.add(random_tuple)
+
+        for species_x, species_y in species_location_set:
+
+            # Add new species instances at every location in the set
+            size = normal(
+                loc=mutation_start_point["size"][0], scale=mutation_start_point["size"][1])
+            speed = normal(
+                loc=mutation_start_point["speed"][0], scale=mutation_start_point["speed"][1])
+            vision = normal(
+                loc=mutation_start_point["vision"][0], scale=mutation_start_point["vision"][1])
+            aggression = normal(
+                loc=mutation_start_point["aggression"][0], scale=mutation_start_point["aggression"][1])
+
+            self.grid[species_y][species_x].add_species(
+                Species(size=size, speed=speed, vision=vision, aggression=aggression))
+
+    def get_traits_of_living_species(self) -> Dict[str, List[float]]:
+        """
+        Returns each trait of all living species in list form, accessible through a dictionary. 
+
+        Returns
+        -------
+        traits_dict : Dict[str, List[float]]
+            Contains traits of all living species in the form: 
+            {
+              "size" : [size_species_1, ..., size_species_n],
+              "speed" : [speed_species_1, ..., speed_species_n],
+              "vision" : [vision_species_1, ..., vision_species_n],
+              "aggression" : [aggression_species_1, ..., aggression_species_n],
+            }
+        """
+
+        traits_dict = {"size": [], "speed": [],
+                       "vision": [], "aggression": [], "energy": []}
+
+        for row in self.grid:
+            for location in row:
+                for species in location.species_list:
+                    traits_dict["size"].append(species.size)
+                    traits_dict["speed"].append(species.speed)
+                    traits_dict["vision"].append(species.vision)
+                    traits_dict["aggression"].append(species.aggression)
+                    traits_dict["energy"].append(species.energy)
+
+        return traits_dict
+
+    def compute_temperature(self) -> int:
+        """
+        Compute the temperature depending on the day.
+
+        This takes into account both (periodic) seasonal variance and (linear) climate change.
+
+        We compute seasonal variance as: 8 - 18cos(2π * days / 365) as seen in Chapter 4.2 of https://link.springer.com/article/10.1007/s11538-008-9389-z.
+
+        Returns
+        -------
+        temperature : float
+            Temperature on the current day
+        """
+
+        return 10 + 10 * math.sin(2 * math.pi * self.day / 100) + (self.day / 100)
+
+    def add_food_to_grid(self) -> None:
+        """
+        Add food to grid depending on current temperature.
+
+        We model the probability of a food appearing in a location as a scaled Gaussian distribution:
+            probability_of_food = scalar * exp(-0.5 * ((temperature - optimal_temperature) / sigma) ** 2)
+
+        Returns
+        -------
+        temperature : float 
+            Current temperature on this day  
+        probability_of_food : float
+            Probability of a food being generated in any location on this day 
+        """
+
+        optimal_temperature = constants.OPTIMAL_TEMPERATURE
+        scalar = constants.FOOD_PROBABILITY_SCALAR
+        sigma = constants.FOOD_PROBABILITY_STD
+
+        temperature = self.compute_temperature()
+
+        probability_of_food = scalar * \
+            math.exp(-0.5 * (abs(temperature - optimal_temperature) / sigma) ** 2)
+
+        # print(temperature,probability_of_food)
+
+        sum = 0
+        for row in self.grid:
+            for location in row:
+                if random.random() < probability_of_food:
+                    location.add_food()
+                sum += len(location.food_list)
+        # print("Total food:", sum)
+
+        return temperature, probability_of_food
+
+    def add_species_to_grid(self, species, row_index, col_index) -> None:
+        """
+        Add a given species to the grid at a given row and column index. 
+
+        Parameters
+        ----------
+        species : Species
+            Species to be added to grid  
+        row_index : int 
+            Index of grid row where the species should be added 
+        col_index : int 
+            Index of grid col where the species should be added 
+        """
+        self.grid[row_index][col_index].add_species(species)
+
+    def is_valid_location(self, location) -> bool:
+        """
+        Returns true if a given location (in form (row_index, col_index)) is within the boundaries of the grid.
+
+        Parameters
+        ----------
+        location : (int, int)
+            Location represented in form (row_index, col_index)
+
+        Returns 
+        -------
+        is_valid_location : bool 
+            Is true if a given location (in form (row_index, col_index)) is within the boundaries of the grid  
+        """
+
+        row_index, col_index = location
+
+        if col_index < 0 or col_index >= self.grid_length_size:
+            return False
+
+        if row_index < 0 or row_index >= self.grid_length_size:
+            return False
+
+        return True
+
+    def is_food_at_location(self, location) -> bool:
+        """ 
+        Returns true if the given location (in form (row_index, col_index)) contains food.
+
+        Parameters
+        ----------
+        location : (int, int)
+            Location represented in form (row_index, col_index)
+
+        Returns 
+        -------
+        is_food : bool 
+            Is true if a given location (in form (row_index, col_index)) on the grid contains food 
+        """
+
+        row_index, col_index = location
+        food_list_at_location = self.grid[row_index][col_index].food_list
+        is_food = len(food_list_at_location) > 0
+
+        return is_food
+
+    def food_directions_found_in_vision(self, possible_directions, current_species_row_index, current_species_col_index, current_vision) -> List[str]:
+        """
+        Returns a list of all directions (i.e. "N", "S", "E", or "W") of food found with a set vision. 
+        Note that we only look at positions EXACTLY as far as the vision, not any less than the vision.
+
+        Parameters
+        ----------
+        possible_directions : list(str)
+            A subset of World.directions (['N', 'S', 'W', 'E']), containing all directions the species can possibly move in 
+        current_species_row_index : int 
+            Current row index of the species on the grid 
+        current_species_col_index : int 
+            Current col index of the species on the grid 
+        current_vision : int 
+            The current vision range we are examining (we only look at locations EXACTLY this far)
+
+        Returns
+        -------
+        food_locations : list(str)
+            List of all directions containing food found with the set vision 
+        """
+
+        food_directions = []
+
+        for direction in possible_directions:
+
+            row_change, col_change = World.directions_to_location_change[direction]
+
+            # The indices of the location the species is currently looking at (to find food)
+
+            currently_observed_row_index = current_species_row_index + row_change * current_vision
+            currently_observed_col_index = current_species_col_index + col_change * current_vision
+
+            currently_observed_location = currently_observed_row_index, currently_observed_col_index
+
+            if self.is_valid_location(currently_observed_location) and self.is_food_at_location(currently_observed_location):
+                food_directions.append(direction)
+
+        return food_directions
+
+    def is_food_at_location(self, currently_observed_location) -> bool:
+        row_index, col_index = currently_observed_location
+        return len(self.grid[row_index][col_index].food_list) > 0
+
+    def decide_direction(self, species, species_location, possible_directions) -> str:
+        """
+        Given the possible directions that a species can take, determine the best direction they should move in. 
+        - This should be towards the direction with the closest food in the species' vision.
+        - Ties should be broken randomly.
+        - Vision only works along rows and columns, not diagonally.
+
+        Vision of 3.4: 
+        - Look 3 spaces in all possible directions
+        - Move towards closest food found
+        - If no food found, look 4 spaces in all possible directions 
+        - If food found:
+          - 40% chance (3.4 - 3 = 0.4): Move towards food 
+          - 60% chance: Move in a random possible direction
+        - If no food found 
+          - Move in a random possible direction  
+
+        Parameters
+        ----------
+        species : Species
+            Current species that is looking to move. 
+        species_location : tuple(int, int)
+            Current location of the species that is looking to move 
+        possible_directions : list(str) 
+            A subset of World.directions (['N', 'S', 'W', 'E']), containing all directions the species can possibly move in 
+
+        Returns 
+        -------
+        best_direction : str 
+            The best direction the species can move in (based off the food found with the species' vision)
+        """
+        parameter = constants.MAXIMUM_VISION
+        sight = species.vision
+        current_species_row_index, current_species_col_index = species_location
+        vision = self.grid_length_size * sight * parameter
+        # Look {vision // 1} spaces in all possible directions
+        for current_vision in range(1, math.floor(vision) + 1):
+
+            food_directions = self.food_directions_found_in_vision(
+                possible_directions, current_species_row_index, current_species_col_index, current_vision)
+
+            # Return the closest food found
+            # Ties broken randomly
+            if len(food_directions) > 0:
+                return random.choice(food_directions)
+
+        # If no food found so far...
+        # Look {vision // 1} + 1 spaces in all possible directions
+        food_directions = self.food_directions_found_in_vision(
+            possible_directions, current_species_row_index, current_species_col_index, current_vision=math.floor(vision) + 1)
+
+        # If food found, move towards food with (vision - vision // 1) probability -- that is with probability U[0, 1] < (vision % 1)
+        if len(food_directions) > 0 and random.random() < (vision % 1):
+            return random.choice(food_directions)
+        else:
+            return random.choice(possible_directions)
+
+    def species_move(self, action_number) -> None:
+        """
+        All living species make a move on the grid.
+
+        For all species 
+        - 1) If it is able to move (according to its speed) and it has not previously moved this action_number...
+        - 2) Determine what directions it can move in (not off the grid)
+        - 3) Figure out the best direction the species can move (according to its vision)
+        - 4) Set this as the species' last moved direction, and make a move in this direction
+
+        Parameters
+        ----------
+        action_number : int 
+            The number of actions that have already happened this day  
+        """
+
+        '''
+        Explanation: The code has been changed to use a slowness factor instead. 
+        The fastest creature statisfies the modulo able_to_move condition at all times with slowness factor 1. 
+        A creature which is half as fast will satisfy the able_to_move condition half the action steps with slowness factor
+        2 and so on
+        '''
+
+        maximum_speed = constants.MAXIMUM_SPEED
+
+        moved_species = []
+
+        for row_index, row in enumerate(self.grid):
+            for col_index, location in enumerate(row):
+                for species in location.species_list:
+
+                    slowness_factor = (int)(
+                        maximum_speed/species.speed) + 1 if species.speed > 0 else -1
+
+                    able_to_move = action_number % slowness_factor == 0 and (
+                        not species.hibernate) and (slowness_factor != -1)
+
+                    has_previously_moved = species.id in moved_species
+
+                    # 1) If it is able to move (according to its speed) and it has not previously moved this action_number...
+                    if able_to_move and not has_previously_moved:
+
+                        # 2) Determine what directions it can move in (not off the grid
+                        remaining_directions = World.directions.copy()
+
+                        invalid_directions = []
+
+                        # Remove all directions where the species goes off the grid
+                        for direction in remaining_directions:
+                            row_change, col_change = World.directions_to_location_change[direction]
+
+                            if not self.is_valid_location((row_index + row_change, col_index + col_change)):
+                                invalid_directions.append(direction)
+
+                        for direction in invalid_directions:
+                            remaining_directions.remove(direction)
+
+                        # 3) Figure out the best direction the species can move (according to its vision)
+                        new_direction = self.decide_direction(
+                            species, (row_index, col_index),
+                            remaining_directions)
+
+                        # 4) Set this as the species' last moved direction, and make a move in this direction
+                        species.last_moved_direction = new_direction
+
+                        row_change, col_change = World.directions_to_location_change[new_direction]
+
+                        self.add_species_to_grid(
+                            species, row_index + row_change, col_index + col_change)
+
+                        location.species_list.remove(species)
+                        moved_species.append(species.id)
+
+    def species_consume_food(self) -> None:
+        """
+        If species are in a location with food, they consume all the food to gain energy.
+
+        If more than one species are in the same location with food, they share or fight over the food according to their aggression metrics.
+        @Atreyi to explain in more detail  
+
+        The dove to hawk threshold is 0.5
+        """
+
+        food_value = constants.FOOD_VALUE
+        damage_value = constants.DAMAGE_VALUE
+
+        for row in self.grid:
+            for location in row:
+                active_list = [species for species in location.species_list if not species.hibernate]
+                # print(location.species_list, active_list)
+                if len(active_list) > 0 and len(location.food_list) > 0:
+                    if len(active_list) == 1:
+                        for species in active_list:
+                            species.energy += len(location.food_list) * \
+                                food_value
+                    else:
+                        aggression = [
+                            species.aggression for species in active_list]
+                        if all(aggr <= 0.5 for aggr in aggression):
+                            for species in active_list:
+                                species.energy += len(active_list) * food_value / \
+                                    len(active_list)
+                        else:
+                            winner_hawk_indices = [
+                                i for i, j in enumerate(aggression)if j == max(aggression)]
+                            if len(winner_hawk_indices) == 1:
+                                max_damage = max(
+                                    [i for i in aggression if i < max(aggression)])
+                                if max_damage <= 0.5:
+                                    max_damage = 0
+                            else:
+                                max_damage = max(aggression)
+                            winner_hawk = active_list[random.sample(
+                                winner_hawk_indices, 1)[0]].id
+                            for species in active_list:
+                                if species.aggression > 0.5:
+                                    if species.id == winner_hawk:
+                                        species.energy += len(
+                                            location.food_list) * food_value
+                                        species.energy -= max_damage * damage_value
+                                    else:
+                                        species.energy -= species.aggression * damage_value
+                    location.food_list = []
+
+    def species_hibernate(self) -> None:
+        """
+        At the beginning of each day each creature may hibernate with a probability proportional to its size
+        """
+        for row in self.grid:
+            for location in row:
+                for species in location.species_list:
+                    hibernation_risk = species.size
+                    is_hibernating = random.random() < hibernation_risk
+                    species.hibernate = is_hibernating
+
+    def species_lose_energy(self) -> None:
+        """
+        Each species loses a set amount of energy at the end of every day. 
+        This energy loss is proportional to the square of the speed of the species.
+        Species lose an additional amount of energy proportional to their vision trait
+        Maximum energy is capped at a value that increases with the size of the species 
+        """
+
+        energy_loss_base = constants.ENERGY_LOSS
+        food_value = constants.FOOD_VALUE
+        reproduction_threshold = constants.REPRODUCTION_THRESHOLD
+
+        for row in self.grid:
+            for location in row:
+                for species in location.species_list:
+                    energy_loss = ((0.25 + species.speed)**2) * energy_loss_base
+                    energy_loss += ((species.vision) * energy_loss_base) / 2
+                    species.energy -= energy_loss
+                    maximum_stored_energy = species.size * food_value * 10
+                    species.energy = min(species.energy, maximum_stored_energy)
+    
+    def species_age(self) -> None:
+        """
+        all creatures get older
+        """
+
+        for row in self.grid:
+            for location in row:
+                for species in location.species_list:
+                    species.age += 1
+
+    
+    def species_reproduce(self) -> None:
+        """
+        If a species has more than N energy, they reproduce asexually. The new species has mutated traits, distributed as Normal(μ=parent_trait, σ=trait_mutation_rate)
+        """
+
+        reproduction_threshold = constants.REPRODUCTION_THRESHOLD
+
+        for row in self.grid:
+            for location in row:
+                for species in location.species_list:
+
+                    if species.energy >= reproduction_threshold:
+                        species.energy = species.energy - reproduction_threshold / 2
+
+                        # Get parent's traits
+                        parent_traits = species.get_traits()
+
+                        # Add random mutation to generate child's trait values
+                        child_traits = Species.get_child_traits(
+                            parent_traits, self.mutation_rates)
+
+                        # Generate a child from these trait values
+                        if child_traits is not None:
+                            location.add_species(Species(
+                                size=child_traits["size"], speed=child_traits["speed"], vision=child_traits["vision"], aggression=child_traits["aggression"], energy=reproduction_threshold / 2))
+
+    def species_die(self) -> bool:
+        """
+        If any species has less than or equal to 0 energy, they die.
+
+        Returns
+        -------
+        num_species_alive : int
+            The number of species that are still alive in the simulation World
+        """
+
+        num_alive_species = 0  # Calculated like this for the logs
+        maximum_age = constants.MAXIMUM_AGE
+
+        for row in self.grid:
+            for location in row:
+
+                dead_species_list = []
+
+                for species in location.species_list:
+                    if species.energy <= 0 or species.age >= maximum_age:
+                        species.death = True
+                        dead_species_list.append(species)
+                    else:
+                        num_alive_species += 1
+
+                for species in dead_species_list:
+                    location.species_list.remove(species)
+
+        return num_alive_species
+
+    def count_living_species(self) -> int:
+        """
+        Count the total number of species that are still alive in the simulation World.
+
+        Returns
+        -------
+        num_species_alive : int 
+            The number of species that are still alive in the simulation World
+        """
+
+        num_alive_species = 0
+
+        for row in self.grid:
+            for location in row:
+                num_alive_species += len(location.species_list)
+
+        return num_alive_species
+
+    def pprint(self, display_grid=True, display_traits=True) -> None:
+        """
+        Pretty print the World's current state.
+
+        Parameters
+        ----------
+        display_grid : bool
+            If true, pretty print self.grid (default is True).
+        display_traits : bool
+            If true, pretty print all traits of living species in a table (default is True)
+        """
+
+        # Pretty print self.grid
+        #   Each location is represented as s1,...,sn||f1,...,fn for species ids s1,...,sn and food values f1,...,fn in each location.
+        #   E.g. 1,3||2,2 represents species objects with ids 1 and 3, and food objects of values 2 and 2, occupying this location
+        if display_grid:
+
+            pprint_grid = [[None for _ in range(self.grid_length_size)] for _ in range(
+                self.grid_length_size)]
+
+            for row_index, row in enumerate(self.grid):
+                for col_index, location in enumerate(row):
+                    pprint_location = ""
+                    species_id_list = location.get_species_id_list()
+                    food_value_list = location.get_food_value_list()
+
+                    if species_id_list or food_value_list:
+                        if species_id_list:
+                            pprint_location += colored(
+                                ",".join(species_id_list), "light_blue")
+                        pprint_location += "||"
+                        if food_value_list:
+                            pprint_location += colored(
+                                ",".join(food_value_list), "light_red")
+                    else:
+                        pprint_location = "⠀" * 3
+
+                    pprint_grid[row_index][col_index] = pprint_location
+
+            print(
+                tabulate(
+                    pprint_grid,
+                    tablefmt='rounded_grid',
+                    stralign='center'))
+            print("\n")
+
+        # Pretty print all traits of living species in a table
+        species_traits_list = []
+
+        for row in self.grid:
+            for location in row:
+                for species in location.species_list:
+                    species_traits_list.append(
+                        [species.id, species.size, species.speed, species.vision, species.aggression, species.energy])
+        if display_traits:
+            species_traits_list.sort(
+                key=lambda species_traits: species_traits[0])
+
+            table = [['Species ID', 'Size', 'Speed',
+                      'Vision', 'Aggression', 'Energy']] + species_traits_list
+
+            print(tabulate(table, headers='firstrow', tablefmt='fancygrid'))
+            print("\n")