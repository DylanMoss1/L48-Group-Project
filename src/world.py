--- conflicted
+++ resolved
@@ -77,13 +77,9 @@
     should_display_grid : bool
         Should the grid state be printed in the debug info (default is False)
     should_display_traits : bool
-<<<<<<< HEAD
-        Should the traits of each species be printed in the debug info (default is False)
-=======
         Should the traits of each species be printed in the debug info (default is False) 
     should_display_population : bool 
         Should display the total number of living species on this given day (default is False)
->>>>>>> 77ea9016
     """
 
     period: int = 1
@@ -353,18 +349,11 @@
             if debug_info.should_display_day:
                 print("Day number:", self.day)
 
-<<<<<<< HEAD
-            self.pprint(
-                debug_info.should_display_grid,
-                debug_info.should_display_traits,
-            )
-=======
             if debug_info.should_display_population:
                 print("Population:", self.count_living_species())
 
             self.pprint(debug_info.should_display_grid,
                         debug_info.should_display_traits)
->>>>>>> 77ea9016
 
     def compute_timestep(self, debug_info) -> None:
         """
@@ -538,15 +527,7 @@
             Temperature on the current day
         """
 
-<<<<<<< HEAD
-        return (
-            8
-            - 18 * math.cos(2 * math.pi * self.day / 365)
-            + 0.19 * (self.day / (365 * 10))
-        )
-=======
         return 10 + 18 * math.sin(2 * math.pi * self.day / 100) + (self.day / 100)
->>>>>>> 77ea9016
 
     def add_food_to_grid(self) -> None:
         """
@@ -569,16 +550,10 @@
 
         temperature = self.compute_temperature()
 
-<<<<<<< HEAD
-        probability_of_food = scalar * math.exp(
-            -0.5 * ((temperature - optimal_temperature) / sigma) ** 2
-        )
-=======
         probability_of_food = scalar * \
             math.exp(-0.5 * (abs(temperature - optimal_temperature) / sigma) ** 2)
 
         print(temperature)
->>>>>>> 77ea9016
 
         for row in self.grid:
             for location in row:
@@ -804,31 +779,19 @@
         for row_index, row in enumerate(self.grid):
             for col_index, location in enumerate(row):
                 for species in location.species_list:
-<<<<<<< HEAD
-                    slowness_factor = (int)(maximum_speed / species.speed)
-
-                    able_to_move = action_number % slowness_factor == 0 and (
-                        not species.hibernate
-                    )
-=======
 
                     slowness_factor = (int)(
                         maximum_speed/species.speed) + 1 if species.speed > 0 else -1
 
                     able_to_move = action_number % slowness_factor == 0 and (
                         not species.hibernate) and (slowness_factor != -1)
->>>>>>> 77ea9016
 
                     has_previously_moved = species.id in moved_species
 
                     # 1) If it is able to move (according to its speed) and it has not previously moved this action_number...
                     if able_to_move and not has_previously_moved:
-<<<<<<< HEAD
-                        # 2) Determine what directions it can move in (not off the grid ## , and not towards the previously moved direction) <- food spawns more regularly than creature movement, so this is removed
-=======
 
                         # 2) Determine what directions it can move in (not off the grid
->>>>>>> 77ea9016
                         remaining_directions = World.directions.copy()
 
                         invalid_directions = []
@@ -880,13 +843,9 @@
         If species are in a location with food, they consume all the food to gain energy.
 
         If more than one species are in the same location with food, they share or fight over the food according to their aggression metrics.
-<<<<<<< HEAD
-        @Atreyi to explain in more detail
-=======
         @Atreyi to explain in more detail  
 
         The dove to hawk threshold is 0.5
->>>>>>> 77ea9016
         """
 
         food_value = constants.FOOD_VALUE
@@ -904,22 +863,11 @@
                                 food_value
                     else:
                         aggression = [
-<<<<<<< HEAD
-                            species.aggression
-                            for species in location.species_list
-                        ]
-                        if all(aggr <= 1 for aggr in aggression):
-                            for species in location.species_list:
-                                species.energy += len(
-                                    location.food_list
-                                ) / len(location.species_list)
-=======
                             species.aggression for species in location.species_list]
                         if all(aggr <= 0.5 for aggr in aggression):
                             for species in location.species_list:
                                 species.energy += len(location.food_list) * food_value / \
                                     len(location.species_list)
->>>>>>> 77ea9016
                         else:
                             winner_hawk_indices = [
                                 i
@@ -928,18 +876,8 @@
                             ]
                             if len(winner_hawk_indices) == 1:
                                 max_damage = max(
-<<<<<<< HEAD
-                                    [
-                                        i
-                                        for i in aggression
-                                        if i < max(aggression)
-                                    ]
-                                )
-                                if max_damage <= 1:
-=======
                                     [i for i in aggression if i < max(aggression)])
                                 if max_damage <= 0.5:
->>>>>>> 77ea9016
                                     max_damage = 0
                             else:
                                 max_damage = max(aggression)
@@ -950,20 +888,10 @@
                                 if species.aggression > 0.5:
                                     if species.id == winner_hawk:
                                         species.energy += len(
-<<<<<<< HEAD
-                                            location.food_list
-                                        )
-                                        species.energy -= max_damage / 2
-                                    else:
-                                        species.energy -= (
-                                            species.aggression / 2
-                                        )
-=======
                                             location.food_list) * food_value
                                         species.energy -= max_damage * damage_value
                                     else:
                                         species.energy -= species.aggression * damage_value
->>>>>>> 77ea9016
                     location.food_list = []
 
     def species_hibernate(self) -> None:
@@ -973,15 +901,9 @@
         for row in self.grid:
             for location in row:
                 for species in location.species_list:
-<<<<<<< HEAD
-                    hibernation_risk = (species.size - 1) / 2
-                    hibernate = random.random() < hibernation_risk
-                    species.hibernate = hibernate
-=======
                     hibernation_risk = species.size
                     is_hibernating = random.random() < hibernation_risk
                     species.hibernate = is_hibernating
->>>>>>> 77ea9016
 
     def species_lose_energy(self) -> None:
         """
@@ -998,19 +920,10 @@
         for row in self.grid:
             for location in row:
                 for species in location.species_list:
-<<<<<<< HEAD
-                    energy_loss = (species.speed**2) * energy_loss_base
-                    energy_loss += ((species.vision) * energy_loss_base) / 2
-                    species.energy -= energy_loss
-                    maximum_stored_energy = (
-                        constants.INITIAL_ENERGY + species.size
-                    )
-=======
                     energy_loss = ((1 + species.speed)**2) * energy_loss_base
                     energy_loss += ((species.vision) * energy_loss_base) / 2
                     species.energy -= energy_loss
                     maximum_stored_energy = reproduction_threshold + species.size * food_value * 10
->>>>>>> 77ea9016
                     species.energy = min(species.energy, maximum_stored_energy)
     
     def species_age(self) -> None:
@@ -1023,12 +936,8 @@
                 for species in location.species_list:
                     species.age += 1
 
-<<<<<<< HEAD
-    def species_reproduce(self):
-=======
     
     def species_reproduce(self) -> None:
->>>>>>> 77ea9016
         """
         If a species has more than N energy, they reproduce asexually. The new species has mutated traits, distributed as Normal(μ=parent_trait, σ=trait_mutation_rate)
         """
@@ -1040,11 +949,8 @@
                 for species in location.species_list:
 
                     if species.energy >= reproduction_threshold:
-<<<<<<< HEAD
-=======
                         species.energy = species.energy - reproduction_threshold / 2
 
->>>>>>> 77ea9016
                         # Get parent's traits
                         parent_traits = species.get_traits()
 
@@ -1054,24 +960,11 @@
                         )
 
                         # Generate a child from these trait values
-<<<<<<< HEAD
-                        location.add_species(
-                            Species(
-                                size=child_traits["size"],
-                                speed=child_traits["speed"],
-                                vision=child_traits["vision"],
-                                aggression=child_traits["aggression"],
-                            )
-                        )
-
-    def species_die(self) -> int:
-=======
                         if child_traits is not None:
                             location.add_species(Species(
                                 size=child_traits["size"], speed=child_traits["speed"], vision=child_traits["vision"], aggression=child_traits["aggression"], energy=reproduction_threshold / 2))
 
-    def species_die(self) -> bool:
->>>>>>> 77ea9016
+    def species_die(self) -> int:
         """
         If any species has less than or equal to 0 energy, they die.
 
@@ -1082,12 +975,8 @@
         """
 
         num_alive_species = 0  # Calculated like this for the logs
-<<<<<<< HEAD
-        
-=======
         maximum_age = constants.MAXIMUM_AGE
 
->>>>>>> 77ea9016
         for row in self.grid:
             for location in row:
 
@@ -1173,26 +1062,7 @@
             print("\n")
 
         # Pretty print all traits of living species in a table
-<<<<<<< HEAD
-        if display_traits:
-            species_traits_list = []
-
-            for row in self.grid:
-                for location in row:
-                    for species in location.species_list:
-                        species_traits_list.append(
-                            [
-                                species.id,
-                                species.size,
-                                species.speed,
-                                species.vision,
-                                species.aggression,
-                                species.energy,
-                            ]
-                        )
-=======
         species_traits_list = []
->>>>>>> 77ea9016
 
         for row in self.grid:
             for location in row:
