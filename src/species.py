from typing import Dict
import constants
import numpy as np
import random

# Generate unique species IDs

species_id = 0


def get_new_species_id() -> int:
    """Returns a unique id (returns 0, 1, 2, ... on consecutive function calls)."""
    global species_id
    species_id += 1
    return species_id - 1

# Collect relevant constants


# initial_size = constants.INITIAL_SIZE
# initial_speed = constants.INITIAL_SPEED
# initial_vision = constants.INITIAL_VISION
# initial_aggression = constants.INITIAL_AGGRESSION

initial_energy = constants.INITIAL_ENERGY


class Species:
    """
    A class representing a species.

    Attributes
    ----------
    id : int
        Unique identifier for the species.
    size : float
        The size of the species.
    speed : float
        The speed of the species.
    vision : float
        The vision of the species.
    aggression : float
        The aggression of the species.
    energy : float 
        Represents how much energy the species has left, if this reaches 0 the species dies. 
    last_moved_direction : optional(int)  @Atreyi to update 
        Stores the direction the species last moved in.
        The value 0 represents North, 1 represents East, 2 represents South, 3 represents West.
    """
<<<<<<< HEAD

=======
    
>>>>>>> dbb0962f
    def __init__(self, size=0.5, speed=0.5, vision=0.5, aggression=0.5, energy=initial_energy) -> None:
        """
        Initialise a Species object.
        """

        self.id = get_new_species_id()

        if size: 
            self.size = size 
        else: 
            self.size = random.random() 

        if speed: 
            self.speed = speed 
        else: 
            self.speed = random.random() 
        
        if vision: 
            self.vision = vision 
        else: 
            self.vision = random.random() 

        if aggression: 
            self.aggression = aggression 
        else: 
            self.aggression = random.random() 

        self.energy = energy
        self.death = False
        self.last_moved_direction = None
        self.hibernate = False
        self.age = 0

    def get_traits(self) -> Dict[str, float]:
        """
        Get the species' traits in dictionary form.

        Returns
        -------
        traits : dict(str, float) 
            Traits in dictionary form (with keys "size", "speed", "vision", "aggression") 
        """
        return {
            "size": self.size,
            "speed": self.speed,
            "vision": self.vision,
            "aggression": self.aggression,
        }

    @staticmethod
    def get_child_traits(original_traits, mutation_rates) -> Dict[str, float]:
        """
        Add mutation to original_traits with mutation_rates to obtain the child trait values. 

        Parameters
        ----------
        original_traits : dict(str, float) 
            Parent traits in dictionary form (with keys "size", "speed", "vision", "aggression") 
        mutation_rates : dict(str, float)
            Global mutation rate values in dictionary form (with keys "size", "speed", "vision", "aggression") 

        Returns 
        -------
        new_traits : dict(str, float) 
            Child traits (parent traits + mutations) in dictionary form (with keys "size", "speed", "vision", "aggression")
        """

        new_traits = {"size": None, "speed": None,
                      "vision": None, "aggression": None}

        for key, value in original_traits.items():
            new_traits[key] = min(
                max(np.random.normal(loc=value, scale=mutation_rates[key]), 0), 1)

            genetic_change = abs(new_traits[key] - value)

            fate = np.random.random()

            if fate <= genetic_change:
                return None

            # # Consider genetic disorder due to mutation
            # genetic_change = abs(new_traits[key] - value)
            # if genetic_change >= 0.01:
            #     # print("Let god decide.", genetic_change)
            #     fate = np.random.random()
            #     if fate <= np.exp((genetic_change-0.01)*30)/100:
            #         print("DEATH")
            #         # print(fate,np.exp((genetic_change*10))/100, "Death due to genetic disorder", value, new_traits[key])
            #         return None

        return new_traits<|MERGE_RESOLUTION|>--- conflicted
+++ resolved
@@ -47,11 +47,7 @@
         Stores the direction the species last moved in.
         The value 0 represents North, 1 represents East, 2 represents South, 3 represents West.
     """
-<<<<<<< HEAD
 
-=======
-    
->>>>>>> dbb0962f
     def __init__(self, size=0.5, speed=0.5, vision=0.5, aggression=0.5, energy=initial_energy) -> None:
         """
         Initialise a Species object.
