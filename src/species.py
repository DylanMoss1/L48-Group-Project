--- conflicted
+++ resolved
@@ -106,11 +106,7 @@
                 max(np.random.normal(loc=value, scale=mutation_rates[key]), 0), 1)
 
             # Consider genetic disorder due to mutation
-<<<<<<< HEAD
             genetic_change = abs(new_traits[key] - value)
-=======
-            genetic_change = abs((new_traits[key] - value))
->>>>>>> 13a4e5ec
             if genetic_change >= 0.01:
                 # print("Let god decide.", genetic_change)
                 fate = np.random.random()
