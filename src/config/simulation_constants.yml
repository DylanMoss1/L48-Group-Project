# Initial number of species places on the grid, as a fraction of the total number of locations on the grid.
# E.g., a 10x10 grid (100 locations) with NUM_INITIAL_SPECIES_FRACTION=0.2 means 20 species are placed on the grid 
NUM_INITIAL_SPECIES_FRACTION: 0.2

# Number of moving and feeding actions made per day
# NUM_ACTIONS_PER_DAY = MAX_SPEED x SPEED_MODIFIER (@Atreyi what is max speed? Should this be defined in this file?)
NUM_ACTIONS_PER_DAY: 10

# Controls the probability of food being generated at a given location 
FOOD_PROBABILITY_SCALAR: 1
FOOD_PROBABILITY_STD: 8

# The temperature in which the most food is produced 
OPTIMAL_TEMPERATURE: 10

# @Atreyi: choosing a different metric without a speed modifier here, expalined in more detail in world.py
MAXIMUM_SPEED: 1

# Initial energy of a species during *initial* population (not during reproduction)
INITIAL_ENERGY: 10

# Amount of energy lost at the end of each day 
ENERGY_LOSS: 3

# Initial trait values 
<<<<<<< HEAD
# INITIAL_SIZE: 0.5
# INITIAL_SPEED: 0.5
# INITIAL_VISION: 0.5
# INITIAL_AGGRESSION: 0.5
=======
INITIAL_SIZE: 0.5
INITIAL_SPEED: 0.5
INITIAL_VISION: 0.5
INITIAL_AGGRESSION: 0.5
>>>>>>> 13a4e5ec

# The amount of energy gained by eating each piece of food (@Atreyi to check)
FOOD_VALUE: 15
DAMAGE_VALUE: 50

# The amount of energy required to reproduce 
REPRODUCTION_THRESHOLD: 20

#maximum that a species can do
MAXIMUM_VISION: 0.5

#maximum duration that a creature can live
MAXIMUM_AGE: 200<|MERGE_RESOLUTION|>--- conflicted
+++ resolved
@@ -23,17 +23,10 @@
 ENERGY_LOSS: 3
 
 # Initial trait values 
-<<<<<<< HEAD
 # INITIAL_SIZE: 0.5
 # INITIAL_SPEED: 0.5
 # INITIAL_VISION: 0.5
 # INITIAL_AGGRESSION: 0.5
-=======
-INITIAL_SIZE: 0.5
-INITIAL_SPEED: 0.5
-INITIAL_VISION: 0.5
-INITIAL_AGGRESSION: 0.5
->>>>>>> 13a4e5ec
 
 # The amount of energy gained by eating each piece of food (@Atreyi to check)
 FOOD_VALUE: 15
