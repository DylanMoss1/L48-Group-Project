--- conflicted
+++ resolved
@@ -9,17 +9,10 @@
     tiny_simulator = TinySimulator()
 
     mutation_rates = {
-<<<<<<< HEAD
         "size": 0.2,
         "speed": 0.2,
         "vision": 0.2,
         "aggression": 0.2,
-=======
-        "size": 10,
-        "speed": 10,
-        "vision": 10,
-        "aggression": 10,
->>>>>>> 13a4e5ec
     }
 
     # mutation_start_point = {
