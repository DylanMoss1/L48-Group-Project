from simulator import MainSimulator, TinySimulator
from world import DebugInfo
from pprint import pprint


if __name__ == "__main__":

    main_simulator = MainSimulator()
    tiny_simulator = TinySimulator()

    mutation_rates = {
        "size": 0.9,
        "speed": 0.9,
        "vision": 0.9,
        "aggression": 0.9,
    }

    # mutation_start_point = {
    #     "size": (1, 0.5),
    #     "speed":  (1, 0.5),
    #     "vision":  (1, 0.5),
    #     "aggression": (1, 0.5),
    # }

    # days_survived, log = main_simulator.run(mutation_rates, debug_info=DebugInfo(
    #     period=10, should_display_day=True, should_display_grid=False, should_display_traits=False), max_days=100)

    # days_survived, log = tiny_simulator.run(mutation_rates, debug_info=DebugInfo(
    #     period=1, should_display_day=True, should_display_action=True, should_display_grid=True, should_display_traits=True), max_days=1)

    detailed = False
    is_main_simulator = True

    simulator = main_simulator if is_main_simulator else tiny_simulator

<<<<<<< HEAD
    if detailed:
        days_survived, log = simulator.run(mutation_rates, debug_info=DebugInfo(
            period=1, should_display_action=True, should_display_day=True, should_display_population=True, should_display_grid=True, should_display_traits=True), max_days=2000)
    else:
        #days_survived, log = simulator.run(mutation_rates, debug_info=DebugInfo(
         #   should_display_day=True, should_display_population=True), max_days=1000)
        days_survived, log = simulator.run(mutation_rates, debug_info=DebugInfo(should_display_day=True, should_display_population=True, should_display_traits=True), max_days=2000)
=======
    # if detailed:
    #     days_survived, log = simulator.run(mutation_rates, debug_info=DebugInfo(
    #         period=1, should_display_action=True, should_display_day=True, should_display_population=True, should_display_grid=True, should_display_traits=True), max_days=2000)
    # else:
    #     #days_survived, log = simulator.run(mutation_rates, debug_info=DebugInfo(
    #      #   should_display_day=True, should_display_population=True), max_days=1000)
    #     days_survived, log = simulator.run(mutation_rates, debug_info=DebugInfo(should_display_day=True, should_display_population=True), max_days=2000)
>>>>>>> dbb0962f

    # print(log[-1])

    # for log_item in log:
    #     print(log_item)
    # print('days', days_survived)

    for i in range(10): 
        print(i)
        days_survived, log = simulator.run(mutation_rates, debug_info=DebugInfo(), max_days=3000) 
        print(days_survived)<|MERGE_RESOLUTION|>--- conflicted
+++ resolved
@@ -33,7 +33,6 @@
 
     simulator = main_simulator if is_main_simulator else tiny_simulator
 
-<<<<<<< HEAD
     if detailed:
         days_survived, log = simulator.run(mutation_rates, debug_info=DebugInfo(
             period=1, should_display_action=True, should_display_day=True, should_display_population=True, should_display_grid=True, should_display_traits=True), max_days=2000)
@@ -41,15 +40,7 @@
         #days_survived, log = simulator.run(mutation_rates, debug_info=DebugInfo(
          #   should_display_day=True, should_display_population=True), max_days=1000)
         days_survived, log = simulator.run(mutation_rates, debug_info=DebugInfo(should_display_day=True, should_display_population=True, should_display_traits=True), max_days=2000)
-=======
-    # if detailed:
-    #     days_survived, log = simulator.run(mutation_rates, debug_info=DebugInfo(
-    #         period=1, should_display_action=True, should_display_day=True, should_display_population=True, should_display_grid=True, should_display_traits=True), max_days=2000)
-    # else:
-    #     #days_survived, log = simulator.run(mutation_rates, debug_info=DebugInfo(
-    #      #   should_display_day=True, should_display_population=True), max_days=1000)
-    #     days_survived, log = simulator.run(mutation_rates, debug_info=DebugInfo(should_display_day=True, should_display_population=True), max_days=2000)
->>>>>>> dbb0962f
+
 
     # print(log[-1])
 
